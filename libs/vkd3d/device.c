/*
 * Copyright 2016 Józef Kucia for CodeWeavers
 *
 * This library is free software; you can redistribute it and/or
 * modify it under the terms of the GNU Lesser General Public
 * License as published by the Free Software Foundation; either
 * version 2.1 of the License, or (at your option) any later version.
 *
 * This library is distributed in the hope that it will be useful,
 * but WITHOUT ANY WARRANTY; without even the implied warranty of
 * MERCHANTABILITY or FITNESS FOR A PARTICULAR PURPOSE.  See the GNU
 * Lesser General Public License for more details.
 *
 * You should have received a copy of the GNU Lesser General Public
 * License along with this library; if not, write to the Free Software
 * Foundation, Inc., 51 Franklin St, Fifth Floor, Boston, MA 02110-1301, USA
 */

#define VKD3D_DBG_CHANNEL VKD3D_DBG_CHANNEL_API

#include "vkd3d_private.h"
#include "vkd3d_sonames.h"
#include "vkd3d_descriptor_debug.h"
#include "vkd3d_platform.h"

#ifdef VKD3D_ENABLE_RENDERDOC
#include "vkd3d_renderdoc.h"
#endif

static uint32_t vkd3d_get_vk_version(void)
{
    int major, minor, patch;

    vkd3d_parse_version(PACKAGE_VERSION, &major, &minor, &patch);
    INFO("vkd3d-proton - applicationVersion: %d.%d.%d.\n", major, minor, patch);
    return VK_MAKE_VERSION(major, minor, patch);
}

struct vkd3d_optional_extension_info
{
    const char *extension_name;
    ptrdiff_t vulkan_info_offset;
    uint64_t enable_config_flags;
    uint64_t disable_config_flags;
    uint32_t minimum_spec_version;
};

#define VK_EXTENSION(name, member) \
        {VK_ ## name ## _EXTENSION_NAME, offsetof(struct vkd3d_vulkan_info, member), 0, 0}

#define VK_EXTENSION_COND(name, member, required_flags) \
        {VK_ ## name ## _EXTENSION_NAME, offsetof(struct vkd3d_vulkan_info, member), required_flags, 0}
#define VK_EXTENSION_DISABLE_COND(name, member, disable_flags) \
        {VK_ ## name ## _EXTENSION_NAME, offsetof(struct vkd3d_vulkan_info, member), 0, disable_flags, 0}
#define VK_EXTENSION_VERSION(name, member, spec_version) \
        {VK_ ## name ## _EXTENSION_NAME, offsetof(struct vkd3d_vulkan_info, member), 0, 0, spec_version}

static const struct vkd3d_optional_extension_info optional_instance_extensions[] =
{
    /* EXT extensions */
    VK_EXTENSION_COND(EXT_DEBUG_UTILS, EXT_debug_utils, VKD3D_CONFIG_FLAG_DEBUG_UTILS | VKD3D_CONFIG_FLAG_FAULT),
};

static const struct vkd3d_optional_extension_info optional_device_extensions[] =
{
    /* KHR extensions */
    VK_EXTENSION(KHR_PUSH_DESCRIPTOR, KHR_push_descriptor),
    VK_EXTENSION(KHR_PIPELINE_LIBRARY, KHR_pipeline_library),
    VK_EXTENSION_DISABLE_COND(KHR_RAY_TRACING_PIPELINE, KHR_ray_tracing_pipeline, VKD3D_CONFIG_FLAG_NO_DXR),
    VK_EXTENSION_DISABLE_COND(KHR_ACCELERATION_STRUCTURE, KHR_acceleration_structure, VKD3D_CONFIG_FLAG_NO_DXR),
    VK_EXTENSION_DISABLE_COND(KHR_DEFERRED_HOST_OPERATIONS, KHR_deferred_host_operations, VKD3D_CONFIG_FLAG_NO_DXR),
    VK_EXTENSION_DISABLE_COND(KHR_RAY_QUERY, KHR_ray_query, VKD3D_CONFIG_FLAG_NO_DXR),
    VK_EXTENSION_DISABLE_COND(KHR_RAY_TRACING_MAINTENANCE_1, KHR_ray_tracing_maintenance1, VKD3D_CONFIG_FLAG_NO_DXR),
    VK_EXTENSION(KHR_FRAGMENT_SHADING_RATE, KHR_fragment_shading_rate),
    VK_EXTENSION(KHR_FRAGMENT_SHADER_BARYCENTRIC, KHR_fragment_shader_barycentric),
    VK_EXTENSION(KHR_PRESENT_ID, KHR_present_id),
    VK_EXTENSION(KHR_PRESENT_WAIT, KHR_present_wait),
    VK_EXTENSION(KHR_MAINTENANCE_5, KHR_maintenance5),
    VK_EXTENSION(KHR_MAINTENANCE_6, KHR_maintenance6),
    VK_EXTENSION(KHR_SHADER_MAXIMAL_RECONVERGENCE, KHR_shader_maximal_reconvergence),
    VK_EXTENSION(KHR_SHADER_QUAD_CONTROL, KHR_shader_quad_control),
#ifdef _WIN32
    VK_EXTENSION(KHR_EXTERNAL_MEMORY_WIN32, KHR_external_memory_win32),
    VK_EXTENSION(KHR_EXTERNAL_SEMAPHORE_WIN32, KHR_external_semaphore_win32),
#endif
    /* EXT extensions */
    VK_EXTENSION(EXT_CALIBRATED_TIMESTAMPS, EXT_calibrated_timestamps),
    VK_EXTENSION(EXT_CONDITIONAL_RENDERING, EXT_conditional_rendering),
    VK_EXTENSION(EXT_CONSERVATIVE_RASTERIZATION, EXT_conservative_rasterization),
    VK_EXTENSION(EXT_CUSTOM_BORDER_COLOR, EXT_custom_border_color),
    VK_EXTENSION(EXT_DEPTH_CLIP_ENABLE, EXT_depth_clip_enable),
    VK_EXTENSION(EXT_IMAGE_VIEW_MIN_LOD, EXT_image_view_min_lod),
    VK_EXTENSION(EXT_ROBUSTNESS_2, EXT_robustness2),
    VK_EXTENSION(EXT_SHADER_STENCIL_EXPORT, EXT_shader_stencil_export),
    VK_EXTENSION(EXT_TRANSFORM_FEEDBACK, EXT_transform_feedback),
    VK_EXTENSION(EXT_VERTEX_ATTRIBUTE_DIVISOR, EXT_vertex_attribute_divisor),
    VK_EXTENSION(EXT_EXTENDED_DYNAMIC_STATE_2, EXT_extended_dynamic_state2),
    VK_EXTENSION(EXT_EXTENDED_DYNAMIC_STATE_3, EXT_extended_dynamic_state3),
    VK_EXTENSION(EXT_EXTERNAL_MEMORY_HOST, EXT_external_memory_host),
    VK_EXTENSION(EXT_SHADER_IMAGE_ATOMIC_INT64, EXT_shader_image_atomic_int64),
    VK_EXTENSION(EXT_MESH_SHADER, EXT_mesh_shader),
    VK_EXTENSION(EXT_MUTABLE_DESCRIPTOR_TYPE, EXT_mutable_descriptor_type),
    VK_EXTENSION(EXT_HDR_METADATA, EXT_hdr_metadata),
    VK_EXTENSION(EXT_SHADER_MODULE_IDENTIFIER, EXT_shader_module_identifier),
    VK_EXTENSION(EXT_DESCRIPTOR_BUFFER, EXT_descriptor_buffer),
    VK_EXTENSION_DISABLE_COND(EXT_PIPELINE_LIBRARY_GROUP_HANDLES, EXT_pipeline_library_group_handles, VKD3D_CONFIG_FLAG_NO_DXR),
    VK_EXTENSION(EXT_IMAGE_SLICED_VIEW_OF_3D, EXT_image_sliced_view_of_3d),
    VK_EXTENSION(EXT_GRAPHICS_PIPELINE_LIBRARY, EXT_graphics_pipeline_library),
    VK_EXTENSION(EXT_FRAGMENT_SHADER_INTERLOCK, EXT_fragment_shader_interlock),
    VK_EXTENSION(EXT_PAGEABLE_DEVICE_LOCAL_MEMORY, EXT_pageable_device_local_memory),
    VK_EXTENSION(EXT_MEMORY_PRIORITY, EXT_memory_priority),
    VK_EXTENSION(EXT_DYNAMIC_RENDERING_UNUSED_ATTACHMENTS, EXT_dynamic_rendering_unused_attachments),
    VK_EXTENSION(EXT_LINE_RASTERIZATION, EXT_line_rasterization),
    VK_EXTENSION(EXT_IMAGE_COMPRESSION_CONTROL, EXT_image_compression_control),
    VK_EXTENSION_COND(EXT_DEVICE_FAULT, EXT_device_fault, VKD3D_CONFIG_FLAG_FAULT),
    VK_EXTENSION(EXT_MEMORY_BUDGET, EXT_memory_budget),
    VK_EXTENSION_COND(EXT_DEVICE_ADDRESS_BINDING_REPORT, EXT_device_address_binding_report, VKD3D_CONFIG_FLAG_FAULT),
    VK_EXTENSION(EXT_DEPTH_BIAS_CONTROL, EXT_depth_bias_control),
    /* AMD extensions */
    VK_EXTENSION(AMD_BUFFER_MARKER, AMD_buffer_marker),
    VK_EXTENSION(AMD_DEVICE_COHERENT_MEMORY, AMD_device_coherent_memory),
    VK_EXTENSION(AMD_SHADER_CORE_PROPERTIES, AMD_shader_core_properties),
    VK_EXTENSION(AMD_SHADER_CORE_PROPERTIES_2, AMD_shader_core_properties2),
    /* NV extensions */
    VK_EXTENSION(NV_SHADER_SM_BUILTINS, NV_shader_sm_builtins),
    VK_EXTENSION(NVX_BINARY_IMPORT, NVX_binary_import),
    VK_EXTENSION(NVX_IMAGE_VIEW_HANDLE, NVX_image_view_handle),
    VK_EXTENSION(NV_FRAGMENT_SHADER_BARYCENTRIC, NV_fragment_shader_barycentric),
    VK_EXTENSION(NV_COMPUTE_SHADER_DERIVATIVES, NV_compute_shader_derivatives),
    VK_EXTENSION_COND(NV_DEVICE_DIAGNOSTIC_CHECKPOINTS, NV_device_diagnostic_checkpoints, VKD3D_CONFIG_FLAG_BREADCRUMBS | VKD3D_CONFIG_FLAG_BREADCRUMBS_TRACE),
    VK_EXTENSION(NV_DEVICE_GENERATED_COMMANDS, NV_device_generated_commands),
    VK_EXTENSION(NV_SHADER_SUBGROUP_PARTITIONED, NV_shader_subgroup_partitioned),
    VK_EXTENSION(NV_MEMORY_DECOMPRESSION, NV_memory_decompression),
    VK_EXTENSION(NV_DEVICE_GENERATED_COMMANDS_COMPUTE, NV_device_generated_commands_compute),
    VK_EXTENSION_VERSION(NV_LOW_LATENCY_2, NV_low_latency2, 2),
    VK_EXTENSION(NV_RAW_ACCESS_CHAINS, NV_raw_access_chains),
    /* VALVE extensions */
    VK_EXTENSION(VALVE_MUTABLE_DESCRIPTOR_TYPE, VALVE_mutable_descriptor_type),
    VK_EXTENSION(VALVE_DESCRIPTOR_SET_HOST_MAPPING, VALVE_descriptor_set_host_mapping),
    /* MESA extensions */
    VK_EXTENSION(MESA_IMAGE_ALIGNMENT_CONTROL, MESA_image_alignment_control),
};

static const struct vkd3d_optional_extension_info optional_extensions_user[] =
{
    VK_EXTENSION(EXT_SURFACE_MAINTENANCE_1, EXT_surface_maintenance1),
    VK_EXTENSION(EXT_SWAPCHAIN_MAINTENANCE_1, EXT_swapchain_maintenance1),
};

static unsigned int get_spec_version(const VkExtensionProperties *extensions,
        unsigned int count, const char *extension_name)
{
    unsigned int i;

    for (i = 0; i < count; ++i)
    {
        if (!strcmp(extensions[i].extensionName, extension_name))
            return extensions[i].specVersion;
    }
    return 0;
}

static bool is_extension_disabled(const char *extension_name)
{
    char disabled_extensions[VKD3D_PATH_MAX];

    if (!vkd3d_get_env_var("VKD3D_DISABLE_EXTENSIONS", disabled_extensions, sizeof(disabled_extensions)))
        return false;

    return vkd3d_debug_list_has_member(disabled_extensions, extension_name);
}

static bool has_extension(const VkExtensionProperties *extensions,
        unsigned int count, const char *extension_name, uint32_t minimum_spec_version)
{
    unsigned int i;

    for (i = 0; i < count; ++i)
    {
        if (is_extension_disabled(extension_name))
        {
            WARN("Extension %s is disabled.\n", debugstr_a(extension_name));
            continue;
        }
        if (!strcmp(extensions[i].extensionName, extension_name) &&
                (extensions[i].specVersion >= minimum_spec_version))
            return true;
    }
    return false;
}

static unsigned int vkd3d_check_extensions(const VkExtensionProperties *extensions, unsigned int count,
        const char * const *required_extensions, unsigned int required_extension_count,
        const struct vkd3d_optional_extension_info *optional_extensions, unsigned int optional_extension_count,
        const char * const *user_extensions, unsigned int user_extension_count,
        const char * const *optional_user_extensions, unsigned int optional_user_extension_count,
        bool *user_extension_supported, struct vkd3d_vulkan_info *vulkan_info, const char *extension_type)
{
    unsigned int extension_count = 0;
    unsigned int i;

    for (i = 0; i < required_extension_count; ++i)
    {
        if (!has_extension(extensions, count, required_extensions[i], 0))
            ERR("Required %s extension %s is not supported.\n",
                    extension_type, debugstr_a(required_extensions[i]));
        ++extension_count;
    }

    for (i = 0; i < optional_extension_count; ++i)
    {
        uint64_t disable_flags = optional_extensions[i].disable_config_flags;
        const char *extension_name = optional_extensions[i].extension_name;
        uint64_t enable_flags = optional_extensions[i].enable_config_flags;
        uint32_t minimum_spec_version = optional_extensions[i].minimum_spec_version;
        ptrdiff_t offset = optional_extensions[i].vulkan_info_offset;
        bool *supported = (void *)((uintptr_t)vulkan_info + offset);

        if (enable_flags && !(vkd3d_config_flags & enable_flags))
            continue;
        if (disable_flags && (vkd3d_config_flags & disable_flags))
            continue;

        if ((*supported = has_extension(extensions, count, extension_name, minimum_spec_version)))
        {
            TRACE("Found %s extension.\n", debugstr_a(extension_name));
            ++extension_count;
        }
    }

    for (i = 0; i < user_extension_count; ++i)
    {
        if (!has_extension(extensions, count, user_extensions[i], 0))
            ERR("Required user %s extension %s is not supported.\n",
                    extension_type, debugstr_a(user_extensions[i]));
        ++extension_count;
    }

    assert(!optional_user_extension_count || user_extension_supported);
    for (i = 0; i < optional_user_extension_count; ++i)
    {
        if (has_extension(extensions, count, optional_user_extensions[i], 0))
        {
            user_extension_supported[i] = true;
            ++extension_count;
        }
        else
        {
            user_extension_supported[i] = false;
            WARN("Optional user %s extension %s is not supported.\n",
                    extension_type, debugstr_a(optional_user_extensions[i]));
        }
    }

    return extension_count;
}

static unsigned int vkd3d_append_extension(const char *extensions[],
        unsigned int extension_count, const char *extension_name)
{
    unsigned int i;

    /* avoid duplicates */
    for (i = 0; i < extension_count; ++i)
    {
        if (!strcmp(extensions[i], extension_name))
            return extension_count;
    }

    extensions[extension_count++] = extension_name;
    return extension_count;
}

static void vkd3d_mark_enabled_user_extensions(struct vkd3d_vulkan_info *vulkan_info,
        const char * const *optional_user_extensions,
        unsigned int optional_user_extension_count,
        const bool *user_extension_supported)
{
    unsigned int i, j;
    for (i = 0; i < optional_user_extension_count; ++i)
    {
        if (!user_extension_supported[i])
            continue;

        /* Mark these external extensions as supported if outer code explicitly requested them,
         * otherwise, ignore. */
        for (j = 0; j < ARRAY_SIZE(optional_extensions_user); j++)
        {
            if (!strcmp(optional_extensions_user[j].extension_name, optional_user_extensions[i]))
            {
                ptrdiff_t offset = optional_extensions_user[j].vulkan_info_offset;
                bool *supported = (void *)((uintptr_t)vulkan_info + offset);
                *supported = true;
                break;
            }
        }
    }
}

static unsigned int vkd3d_enable_extensions(const char *extensions[],
        const char * const *required_extensions, unsigned int required_extension_count,
        const struct vkd3d_optional_extension_info *optional_extensions, unsigned int optional_extension_count,
        const char * const *user_extensions, unsigned int user_extension_count,
        const char * const *optional_user_extensions, unsigned int optional_user_extension_count,
        const bool *user_extension_supported, const struct vkd3d_vulkan_info *vulkan_info)
{
    unsigned int extension_count = 0;
    unsigned int i;

    for (i = 0; i < required_extension_count; ++i)
    {
        extensions[extension_count++] = required_extensions[i];
    }
    for (i = 0; i < optional_extension_count; ++i)
    {
        ptrdiff_t offset = optional_extensions[i].vulkan_info_offset;
        const bool *supported = (void *)((uintptr_t)vulkan_info + offset);

        if (*supported)
            extensions[extension_count++] = optional_extensions[i].extension_name;
    }

    for (i = 0; i < user_extension_count; ++i)
    {
        extension_count = vkd3d_append_extension(extensions, extension_count, user_extensions[i]);
    }
    assert(!optional_user_extension_count || user_extension_supported);
    for (i = 0; i < optional_user_extension_count; ++i)
    {
        if (!user_extension_supported[i])
            continue;
        extension_count = vkd3d_append_extension(extensions, extension_count, optional_user_extensions[i]);
    }

    return extension_count;
}

static bool vkd3d_remove_extension(const char *to_remove, const char *extensions[], uint32_t *extension_count)
{
    uint32_t i;

    for (i = 0; i < *extension_count; i++)
    {
        if (strcmp(to_remove, extensions[i]) != 0)
            continue;

        WARN("Removing %s extension from the array.\n", to_remove);

        if (i < (*extension_count - 1))
            extensions[i] = extensions[*extension_count - 1];

        (*extension_count)--;

        return true;
    }

    return false;
}

static bool vkd3d_disable_nvx_extensions(struct d3d12_device *device, const char *extensions[], uint32_t *enabled_extension_count)
{
    struct vkd3d_vulkan_info *vk_info = &device->vk_info;
    bool disabled = false;
    unsigned int i;

    static const struct vkd3d_optional_extension_info nvx_extensions[] =
    {
        VK_EXTENSION(NVX_BINARY_IMPORT, NVX_binary_import),
        VK_EXTENSION(NVX_IMAGE_VIEW_HANDLE, NVX_image_view_handle),
    };

    for (i = 0; i < ARRAY_SIZE(nvx_extensions); ++i)
    {
        const char *extension_name = nvx_extensions[i].extension_name;
        bool *supported = (void *)((uintptr_t)vk_info + nvx_extensions[i].vulkan_info_offset);

        if (vkd3d_remove_extension(extension_name, extensions, enabled_extension_count))
        {
            *supported = false;
            disabled = true;
        }
    }

    return disabled;
}

static HRESULT vkd3d_init_instance_caps(struct vkd3d_instance *instance,
        const struct vkd3d_instance_create_info *create_info,
        uint32_t *instance_extension_count, bool *user_extension_supported)
{
    const struct vkd3d_vk_global_procs *vk_procs = &instance->vk_global_procs;
    struct vkd3d_vulkan_info *vulkan_info = &instance->vk_info;
    VkExtensionProperties *vk_extensions;
    uint32_t count;
    VkResult vr;

    memset(vulkan_info, 0, sizeof(*vulkan_info));
    *instance_extension_count = 0;

    if ((vr = vk_procs->vkEnumerateInstanceExtensionProperties(NULL, &count, NULL)) < 0)
    {
        ERR("Failed to enumerate instance extensions, vr %d.\n", vr);
        return hresult_from_vk_result(vr);
    }
    if (!count)
        return S_OK;

    if (!(vk_extensions = vkd3d_calloc(count, sizeof(*vk_extensions))))
        return E_OUTOFMEMORY;

    TRACE("Enumerating %u instance extensions.\n", count);
    if ((vr = vk_procs->vkEnumerateInstanceExtensionProperties(NULL, &count, vk_extensions)) < 0)
    {
        ERR("Failed to enumerate instance extensions, vr %d.\n", vr);
        vkd3d_free(vk_extensions);
        return hresult_from_vk_result(vr);
    }

    *instance_extension_count = vkd3d_check_extensions(vk_extensions, count, NULL, 0,
            optional_instance_extensions, ARRAY_SIZE(optional_instance_extensions),
            create_info->instance_extensions,
            create_info->instance_extension_count,
            create_info->optional_instance_extensions,
            create_info->optional_instance_extension_count,
            user_extension_supported, vulkan_info, "instance");

    vkd3d_free(vk_extensions);
    return S_OK;
}

static HRESULT vkd3d_init_vk_global_procs(struct vkd3d_instance *instance,
        PFN_vkGetInstanceProcAddr vkGetInstanceProcAddr)
{
    if (!vkGetInstanceProcAddr)
        return E_INVALIDARG;

    return vkd3d_load_vk_global_procs(&instance->vk_global_procs, vkGetInstanceProcAddr);
}

static VkBool32 VKAPI_PTR vkd3d_debug_messenger_callback(
        VkDebugUtilsMessageSeverityFlagBitsEXT message_severity,
        VkDebugUtilsMessageTypeFlagsEXT message_types,
        const VkDebugUtilsMessengerCallbackDataEXT *callback_data,
        void *userdata)
{
    /* Avoid some useless validation warnings which don't contribute much.
     * - Map memory, likely validation layer bug due to memory alloc flags.
     * - Pipeline layout limits on NV which are not relevant here.
     * - SPV_EXT_buffer_device_address shenanigans (need to fix glslang).
     * - Sample count mismatch in fallback copy shaders.
     * - Threading error in WaitPresentKHR (false positive).
     */
    unsigned int i;
    static const uint32_t ignored_ids[] = {
        0xc05b3a9du,
        0x2864340eu,
        0xbfcfaec2u,
        0x96f03c1cu,
        0x8189c842u,
        0x3d492883u,
        0x1608dec0u,
        0x141cb623u,
    };

    for (i = 0; i < ARRAY_SIZE(ignored_ids); i++)
        if ((uint32_t)callback_data->messageIdNumber == ignored_ids[i])
            return VK_FALSE;

    if (message_severity & VK_DEBUG_UTILS_MESSAGE_SEVERITY_ERROR_BIT_EXT)
        ERR("%s\n", callback_data->pMessage);
    else if (message_severity & VK_DEBUG_UTILS_MESSAGE_SEVERITY_WARNING_BIT_EXT)
        WARN("%s\n", callback_data->pMessage);

    (void)userdata;
    (void)message_types;
    return VK_FALSE;
}

static void vkd3d_init_debug_messenger_callback(struct vkd3d_instance *instance)
{
    const struct vkd3d_vk_instance_procs *vk_procs = &instance->vk_procs;
    VkDebugUtilsMessengerCreateInfoEXT callback_info;
    VkInstance vk_instance = instance->vk_instance;
    VkDebugUtilsMessengerEXT callback;
    VkResult vr;

    callback_info.sType = VK_STRUCTURE_TYPE_DEBUG_UTILS_MESSENGER_CREATE_INFO_EXT;
    callback_info.pNext = NULL;
    callback_info.messageSeverity = VK_DEBUG_UTILS_MESSAGE_SEVERITY_ERROR_BIT_EXT |
                                    VK_DEBUG_UTILS_MESSAGE_SEVERITY_WARNING_BIT_EXT;
    callback_info.messageType = VK_DEBUG_UTILS_MESSAGE_TYPE_VALIDATION_BIT_EXT;
    callback_info.pfnUserCallback = vkd3d_debug_messenger_callback;
    callback_info.pUserData = NULL;
    callback_info.flags = 0;
    if ((vr = VK_CALL(vkCreateDebugUtilsMessengerEXT(vk_instance, &callback_info, NULL, &callback)) < 0))
    {
        WARN("Failed to create debug report callback, vr %d.\n", vr);
        return;
    }

    instance->vk_debug_callback = callback;
}

/* Could be a flag style enum if needed. */
enum vkd3d_application_feature_override
{
    VKD3D_APPLICATION_FEATURE_OVERRIDE_NONE = 0,
    VKD3D_APPLICATION_FEATURE_OVERRIDE_PROMOTE_DXR_TO_ULTIMATE,
    VKD3D_APPLICATION_FEATURE_NO_DEFAULT_DXR_ON_DECK,
    VKD3D_APPLICATION_FEATURE_LIMIT_DXR_1_0,
};

static enum vkd3d_application_feature_override vkd3d_application_feature_override;
uint64_t vkd3d_config_flags;
struct vkd3d_shader_quirk_info vkd3d_shader_quirk_info;

struct vkd3d_instance_application_meta
{
    const char *name;
    uint64_t global_flags_add;
    uint64_t global_flags_remove;
    enum vkd3d_string_compare_mode mode;
    enum vkd3d_application_feature_override override;
};
static const struct vkd3d_instance_application_meta application_override[] = {
    /* MSVC fails to compile empty array. */
    { "GravityMark.exe", VKD3D_CONFIG_FLAG_FORCE_MINIMUM_SUBGROUP_SIZE, 0, VKD3D_STRING_COMPARE_EXACT },
    /* Halo Infinite (1240440).
     * Game relies on NON_ZEROED committed UAVs to be cleared to zero on allocation.
     * This works okay with zerovram on first game boot, but not later, since this memory is guaranteed to be recycled.
     * Game also relies on indirectly modifying CBV root descriptors, which means we are forced to rely on RAW_VA_CBV.
     * It also relies on multi-dispatch indirect with state updates which is ... ye.
     * Need another config flag to workaround that as well.
     * Poor loading times and performance with ReBar on some devices.
     */
    { "HaloInfinite.exe",
            VKD3D_CONFIG_FLAG_ZERO_MEMORY_WORKAROUNDS_COMMITTED_BUFFER_UAV | VKD3D_CONFIG_FLAG_FORCE_RAW_VA_CBV |
            VKD3D_CONFIG_FLAG_USE_HOST_IMPORT_FALLBACK | VKD3D_CONFIG_FLAG_PREALLOCATE_SRV_MIP_CLAMPS |
            VKD3D_CONFIG_FLAG_REQUIRES_COMPUTE_INDIRECT_TEMPLATES | VKD3D_CONFIG_FLAG_NO_UPLOAD_HVV |
            VKD3D_CONFIG_FLAG_DISABLE_NV_DGCC, 0, VKD3D_STRING_COMPARE_EXACT },
    /* (1182900) Workaround amdgpu kernel bug with host memory import and concurrent submissions. */
    { "APlagueTaleRequiem_x64.exe",
            VKD3D_CONFIG_FLAG_USE_HOST_IMPORT_FALLBACK | VKD3D_CONFIG_FLAG_DISABLE_UAV_COMPRESSION, 0, VKD3D_STRING_COMPARE_EXACT },
    /* Shadow of the Tomb Raider (750920).
     * Invariant workarounds actually cause more issues than they resolve on NV.
     * RADV already has workarounds by default.
     * FIXME: The proper workaround will be a workaround which force-emits mul + add + precise. The vertex shaders
     * are broken enough that normal invariance is not enough. */
    { "SOTTR.exe", VKD3D_CONFIG_FLAG_FORCE_NO_INVARIANT_POSITION, 0, VKD3D_STRING_COMPARE_EXACT },
    /* Elden Ring (1245620).
     * Game is really churny on committed memory allocations, and does not use NOT_ZEROED. Clearing works causes bubbles.
     * It seems to work just fine however to skip the clears. */
    { "eldenring.exe",
            VKD3D_CONFIG_FLAG_MEMORY_ALLOCATOR_SKIP_CLEAR | VKD3D_CONFIG_FLAG_PIPELINE_LIBRARY_IGNORE_MISMATCH_DRIVER |
            VKD3D_CONFIG_FLAG_RECYCLE_COMMAND_POOLS, 0, VKD3D_STRING_COMPARE_EXACT },
    /* Serious Sam 4 (257420).
     * Invariant workarounds cause graphical glitches when rendering foliage on NV. */
<<<<<<< HEAD
    { "Sam4.exe", VKD3D_CONFIG_FLAG_FORCE_NO_INVARIANT_POSITION, 0, VKD3D_STRING_COMPARE_EXACT },
=======
    { VKD3D_STRING_COMPARE_EXACT, "Sam4.exe", VKD3D_CONFIG_FLAG_FORCE_NO_INVARIANT_POSITION | VKD3D_CONFIG_FLAG_SMALL_VRAM_REBAR, 0 },
>>>>>>> c97ec3ce
    /* Cyberpunk 2077 (1091500). */
    { "Cyberpunk2077.exe", VKD3D_CONFIG_FLAG_ALLOW_SBT_COLLECTION, 0, VKD3D_STRING_COMPARE_EXACT },
    /* Resident Evil: Village (1196590).
     * Game relies on mesh + sampler feedback to be exposed to use DXR.
     * Likely used as a proxy for Turing+ to avoid potential software fallbacks on Pascal. */
    { "re8.exe",
            VKD3D_CONFIG_FLAG_FORCE_NATIVE_FP16, 0, VKD3D_STRING_COMPARE_EXACT, VKD3D_APPLICATION_FEATURE_OVERRIDE_PROMOTE_DXR_TO_ULTIMATE },
    /* Resident Evil 2 remake (883710). Same as RE: Village. */
    { "re2.exe",
            VKD3D_CONFIG_FLAG_FORCE_NATIVE_FP16, 0, VKD3D_STRING_COMPARE_EXACT, VKD3D_APPLICATION_FEATURE_OVERRIDE_PROMOTE_DXR_TO_ULTIMATE },
    { "re3.exe",
            VKD3D_CONFIG_FLAG_FORCE_NATIVE_FP16, 0, VKD3D_STRING_COMPARE_EXACT, VKD3D_APPLICATION_FEATURE_OVERRIDE_PROMOTE_DXR_TO_ULTIMATE },
    { "re4.exe",
            0, 0, VKD3D_STRING_COMPARE_EXACT, VKD3D_APPLICATION_FEATURE_OVERRIDE_PROMOTE_DXR_TO_ULTIMATE },
    { "re4demo.exe",
            0, 0, VKD3D_STRING_COMPARE_EXACT, VKD3D_APPLICATION_FEATURE_OVERRIDE_PROMOTE_DXR_TO_ULTIMATE },
    { "re7.exe",
            VKD3D_CONFIG_FLAG_FORCE_NATIVE_FP16, 0, VKD3D_STRING_COMPARE_EXACT, VKD3D_APPLICATION_FEATURE_OVERRIDE_PROMOTE_DXR_TO_ULTIMATE },
    /* Control (870780). Control fails to detect DXR if 1.1 is exposed. */
    { "Control_DX12.exe", 0, 0, VKD3D_STRING_COMPARE_EXACT, VKD3D_APPLICATION_FEATURE_LIMIT_DXR_1_0 },
    /* Hellblade: Senua's Sacrifice (414340). Enables RT by default if supported which is ... jarring and particularly jarring on Deck. */
    { "HellbladeGame-Win64-Shipping.exe", 0, 0, VKD3D_STRING_COMPARE_EXACT, VKD3D_APPLICATION_FEATURE_NO_DEFAULT_DXR_ON_DECK },
    /* Lost Judgment (2058190) */
    { "LostJudgment.exe", VKD3D_CONFIG_FLAG_FORCE_INITIAL_TRANSITION, 0, VKD3D_STRING_COMPARE_EXACT },
    /* Marvel's Spider-Man Remastered (1817070) */
    { "Spider-Man.exe", VKD3D_CONFIG_FLAG_FORCE_INITIAL_TRANSITION, 0, VKD3D_STRING_COMPARE_EXACT },
    /* Marvel’s Spider-Man: Miles Morales (1817190) */
    { "MilesMorales.exe", VKD3D_CONFIG_FLAG_FORCE_INITIAL_TRANSITION, 0, VKD3D_STRING_COMPARE_EXACT },
    /* Deus Ex: Mankind Divided (337000) */
    { "DXMD.exe", VKD3D_CONFIG_FLAG_FORCE_INITIAL_TRANSITION, 0, VKD3D_STRING_COMPARE_EXACT },
    /* Dead Space (2023) (1693980) */
    { "Dead Space.exe", VKD3D_CONFIG_FLAG_FORCE_DEDICATED_IMAGE_ALLOCATION, 0, VKD3D_STRING_COMPARE_EXACT },
    /* Witcher 3 (2023) (292030) */
    { "witcher3.exe", VKD3D_CONFIG_FLAG_DISABLE_SIMULTANEOUS_UAV_COMPRESSION, 0, VKD3D_STRING_COMPARE_EXACT },
    /* Age of Wonders 4 (1669000). Extremely stuttery performance with ReBAR. */
    { "AOW4.exe", VKD3D_CONFIG_FLAG_NO_UPLOAD_HVV, 0, VKD3D_STRING_COMPARE_EXACT },
    /* Horizon Forbidden West (2420110). Work around RADV 23.3.1 that ships on stableOS at time of making WAR. */
    { "HorizonForbiddenWest.exe", VKD3D_CONFIG_FLAG_DRIVER_VERSION_SENSITIVE_SHADERS, 0, VKD3D_STRING_COMPARE_EXACT },
    /* Starfield (1716740) */
    { "Starfield.exe",
            VKD3D_CONFIG_FLAG_REQUIRES_COMPUTE_INDIRECT_TEMPLATES | VKD3D_CONFIG_FLAG_REJECT_PADDED_SMALL_RESOURCE_ALIGNMENT, 0, VKD3D_STRING_COMPARE_EXACT },
    /* Persona 3 Reload (2161700). Enables RT by default on Deck and does not run acceptably for a verified title. */
<<<<<<< HEAD
    { "P3R.exe", 0, 0, VKD3D_STRING_COMPARE_EXACT, VKD3D_APPLICATION_FEATURE_NO_DEFAULT_DXR_ON_DECK },
    { NULL, 0, 0, VKD3D_STRING_COMPARE_NEVER }
=======
    { VKD3D_STRING_COMPARE_EXACT, "P3R.exe", 0, 0, VKD3D_APPLICATION_FEATURE_NO_DEFAULT_DXR_ON_DECK },
    /* Unreal Engine catch-all. ReBAR is a massive uplift on RX 7600 for example in Wukong.
     * AMD windows drivers also seem to have some kind of general app-opt for UE titles. */
    { VKD3D_STRING_COMPARE_ENDS_WITH, "-Win64-Shipping.exe", VKD3D_CONFIG_FLAG_SMALL_VRAM_REBAR, 0 },
    { VKD3D_STRING_COMPARE_NEVER, NULL, 0, 0 }
>>>>>>> c97ec3ce
};

struct vkd3d_shader_quirk_meta
{
    enum vkd3d_string_compare_mode mode;
    const char *name;
    const struct vkd3d_shader_quirk_info *info;
};

static const struct vkd3d_shader_quirk_hash ue4_hashes[] = {
    { 0x08a323ee81c1e393ull, VKD3D_SHADER_QUIRK_FORCE_EXPLICIT_LOD_IN_CONTROL_FLOW },
    { 0x75dcbd76ee898815ull, VKD3D_SHADER_QUIRK_FORCE_EXPLICIT_LOD_IN_CONTROL_FLOW },
    { 0x6c37b5a66059b751ull, VKD3D_SHADER_QUIRK_FORCE_EXPLICIT_LOD_IN_CONTROL_FLOW },
    { 0xaf6d07d7b56a3effull, VKD3D_SHADER_QUIRK_FORCE_EXPLICIT_LOD_IN_CONTROL_FLOW },
    { 0xa48ead2a618e12d8ull, VKD3D_SHADER_QUIRK_FORCE_EXPLICIT_LOD_IN_CONTROL_FLOW },
    { 0xebfd864995d3fc07ull, VKD3D_SHADER_QUIRK_FORCE_EXPLICIT_LOD_IN_CONTROL_FLOW },
    { 0xcca7b582db60199cull, VKD3D_SHADER_QUIRK_FORCE_EXPLICIT_LOD_IN_CONTROL_FLOW },
};

static const struct vkd3d_shader_quirk_info ue4_quirks = {
    ue4_hashes, ARRAY_SIZE(ue4_hashes), 0,
};

static const struct vkd3d_shader_quirk_info f1_2019_2020_quirks = {
    NULL, 0, VKD3D_SHADER_QUIRK_FORCE_TGSM_BARRIERS,
};

static const struct vkd3d_shader_quirk_hash borderlands3_hashes[] = {
    /* Shader breaks due to floor(a / exp(x)) being refactored to floor(a * exp(-x))
     * and shader does not expect this.
     * See https://gitlab.freedesktop.org/mesa/mesa/-/merge_requests/19910. */
    { 0xbf0af7db6a7fb86bull, VKD3D_SHADER_QUIRK_FORCE_NOCONTRACT_MATH },
};

static const struct vkd3d_shader_quirk_info borderlands3_quirks = {
    borderlands3_hashes, ARRAY_SIZE(borderlands3_hashes), 0,
};

/* Terrain is rendered with extreme tessellation factors. Limit it to something more reasonable. */
static const struct vkd3d_shader_quirk_info wolong_quirks = {
    NULL, 0, VKD3D_SHADER_QUIRK_LIMIT_TESS_FACTORS_8,
};

/* The subgroup check in CACAO shader is botched and does not handle Wave64 properly.
 * Just pretend the subgroup size is non-sensical to use the normal FFX CACAO code path. */
static const struct vkd3d_shader_quirk_hash re_hashes[] = {
    /* RE4 */
    { 0xa100b53736f9c1bfull, VKD3D_SHADER_QUIRK_FORCE_SUBGROUP_SIZE_1 },
    /* RE2 and RE7 */
    { 0x1c4c8782b75c498bull, VKD3D_SHADER_QUIRK_FORCE_SUBGROUP_SIZE_1 },
    /* Temporary driver workaround for RADV. See https://gitlab.freedesktop.org/mesa/mesa/-/issues/9852. */
    /* This shader trips on Mesa 23.0.3. */
    { 0xdb1593ced60da3f1ull, VKD3D_SHADER_QUIRK_REWRITE_GRAD_TO_BIAS },
    /* This shader hangs on Mesa main. */
    { 0x5784e9e2f7a76819ull, VKD3D_SHADER_QUIRK_REWRITE_GRAD_TO_BIAS },
    /* This shader hangs on RDNA1 */
    { 0x7b3cec4ba6d32cacull, VKD3D_SHADER_QUIRK_REWRITE_GRAD_TO_BIAS },
};

static const struct vkd3d_shader_quirk_info re_quirks = {
    re_hashes, ARRAY_SIZE(re_hashes), 0,
};

/* There are lots of shaders which cause random flicker due to bad 16-bit behavior.
 * These shaders really need 32-bit it seems to render properly, so just do that. */
static const struct vkd3d_shader_quirk_info re4_quirks = {
    re_hashes, ARRAY_SIZE(re_hashes), VKD3D_SHADER_QUIRK_FORCE_MIN16_AS_32BIT,
};

static const struct vkd3d_shader_quirk_hash mhr_hashes[] = {
    /* Shader is extremely sensitive to nocontract behavior.
     * There some places where catastrophic cancellation occurs
     * and one ULP difference is the difference between blown out bloom and not. */
    { 0xd892f8024f52d3ca, VKD3D_SHADER_QUIRK_FORCE_NOCONTRACT_MATH },
};

static const struct vkd3d_shader_quirk_info mhr_quirks = {
    mhr_hashes, ARRAY_SIZE(mhr_hashes), 0,
};

static const struct vkd3d_shader_quirk_hash witcher3_hashes[] = {
    /* In DXR path, the game will write VBO data in a CS which is then followed
     * by a VS -> tess -> geom pass that writes out data to a UAV in the GS.
     * There appears to be missing synchronization here by game (no UAV -> VBO barrier) and
     * forcing barriers fixes a ton of glitches on both NV and RADV. */
    { 0x2c16686e5d9b04a8, VKD3D_SHADER_QUIRK_FORCE_COMPUTE_BARRIER },
};

static const struct vkd3d_shader_quirk_info witcher3_quirks = {
    witcher3_hashes, ARRAY_SIZE(witcher3_hashes), 0,
};

static const struct vkd3d_shader_quirk_info pagonia_quirks = {
    NULL, 0, VKD3D_SHADER_QUIRK_DESCRIPTOR_HEAP_ROBUSTNESS,
};

static const struct vkd3d_shader_quirk_hash ac_mirage_hashes[] = {
    /* There is a write-after-read hazard.
     * Index buffer is being read from, and there is a compute shader afterwards
     * that writes to that index buffer without a barrier. */
    { 0x0cb130fa374982e3, VKD3D_SHADER_QUIRK_FORCE_PRE_RASTERIZATION_BARRIER },
};

static const struct vkd3d_shader_quirk_info ac_mirage_quirks = {
    ac_mirage_hashes, ARRAY_SIZE(ac_mirage_hashes), 0,
};

static const struct vkd3d_shader_quirk_meta application_shader_quirks[] = {
    /* F1 2020 (1080110) */
    { VKD3D_STRING_COMPARE_EXACT, "F1_2020_dx12.exe", &f1_2019_2020_quirks },
    /* F1 2019 (928600) */
    { VKD3D_STRING_COMPARE_EXACT, "F1_2019_dx12.exe", &f1_2019_2020_quirks },
    /* Borderlands 3 (397540) */
    { VKD3D_STRING_COMPARE_EXACT, "Borderlands3.exe", &borderlands3_quirks },
    /* Wo Long: Fallen Dynasty (2285240) */
    { VKD3D_STRING_COMPARE_EXACT, "WoLong.exe", &wolong_quirks },
    /* Resident Evil 2 (883710) */
    { VKD3D_STRING_COMPARE_EXACT, "re2.exe", &re_quirks },
    /* Resident Evil 7 (418370) */
    { VKD3D_STRING_COMPARE_EXACT, "re7.exe", &re_quirks },
    /* Resident Evil 4 (2050650) */
    { VKD3D_STRING_COMPARE_EXACT, "re4.exe", &re4_quirks },
    /* Monster Hunter Rise (1446780) */
    { VKD3D_STRING_COMPARE_EXACT, "MonsterHunterRise.exe", &mhr_quirks },
    /* Witcher 3 (2023) (292030) */
    { VKD3D_STRING_COMPARE_EXACT, "witcher3.exe", &witcher3_quirks },
    /* Pioneers of Pagonia (2155180) */
    { VKD3D_STRING_COMPARE_EXACT, "Pioneers of Pagonia.exe", &pagonia_quirks },
    /* AC: Mirage */
    { VKD3D_STRING_COMPARE_EXACT, "ACMirage.exe", &ac_mirage_quirks },
    { VKD3D_STRING_COMPARE_EXACT, "ACMirage_plus.exe", &ac_mirage_quirks },
    /* Unreal Engine 4 */
    { VKD3D_STRING_COMPARE_ENDS_WITH, "-Shipping.exe", &ue4_quirks },
    /* MSVC fails to compile empty array. */
    { VKD3D_STRING_COMPARE_NEVER, NULL, NULL },
};

static void vkd3d_instance_apply_application_workarounds(void)
{
    char app[VKD3D_PATH_MAX];
    size_t i;
    if (!vkd3d_get_program_name(app))
        return;

    INFO("Program name: \"%s\" (hash: %016"PRIx64")\n", app, hash_fnv1_iterate_string(hash_fnv1_init(), app));

    for (i = 0; i < ARRAY_SIZE(application_override); i++)
    {
        if (vkd3d_string_compare(application_override[i].mode, app, application_override[i].name))
        {
            vkd3d_config_flags |= application_override[i].global_flags_add;
            vkd3d_config_flags &= ~application_override[i].global_flags_remove;
            INFO("Detected game %s, adding config 0x%"PRIx64", removing masks 0x%"PRIx64".\n",
                 app, application_override[i].global_flags_add, application_override[i].global_flags_remove);
            vkd3d_application_feature_override = application_override[i].override;
            break;
        }
    }

    for (i = 0; i < ARRAY_SIZE(application_shader_quirks); i++)
    {
        if (vkd3d_string_compare(application_shader_quirks[i].mode, app, application_shader_quirks[i].name))
        {
            vkd3d_shader_quirk_info = *application_shader_quirks[i].info;
            INFO("Detected game %s, adding shader quirks for specific shaders.\n", app);
            break;
        }
    }
}

static void vkd3d_instance_deduce_config_flags_from_environment(void)
{
    char env[VKD3D_PATH_MAX];

    if (vkd3d_get_env_var("VKD3D_SHADER_OVERRIDE", env, sizeof(env)) ||
            vkd3d_get_env_var("VKD3D_SHADER_DUMP_PATH", env, sizeof(env)))
    {
        INFO("VKD3D_SHADER_OVERRIDE or VKD3D_SHADER_DUMP_PATH is used, pipeline_library_ignore_spirv option is enforced.\n");
        vkd3d_config_flags |= VKD3D_CONFIG_FLAG_PIPELINE_LIBRARY_IGNORE_SPIRV;
    }

    vkd3d_get_env_var("VKD3D_SHADER_CACHE_PATH", env, sizeof(env));
    if (strcmp(env, "0") == 0)
    {
        INFO("Shader cache is explicitly disabled, relying solely on application caches.\n");
        vkd3d_config_flags |= VKD3D_CONFIG_FLAG_PIPELINE_LIBRARY_APP_CACHE_ONLY;
    }

    /* If we're using a global shader cache, it's meaningless to use PSO caches. */
    if (!(vkd3d_config_flags & VKD3D_CONFIG_FLAG_PIPELINE_LIBRARY_APP_CACHE_ONLY))
    {
        INFO("shader_cache is used, global_pipeline_cache is enforced.\n");
        vkd3d_config_flags |= VKD3D_CONFIG_FLAG_GLOBAL_PIPELINE_CACHE;
    }

    /* Normally, we would use VK_EXT_tooling_info for this, but we don't observe layers across the winevulkan layer.
     * The global env-var on the other hand, does ... */
    if (vkd3d_get_env_var("ENABLE_VULKAN_RENDERDOC_CAPTURE", env, sizeof(env)) &&
            strcmp(env, "1") == 0)
    {
        INFO("RenderDoc capture is enabled. Forcing HOST CACHED memory types and disabling pipeline caching completely.\n");
        vkd3d_config_flags |= VKD3D_CONFIG_FLAG_FORCE_HOST_CACHED |
                VKD3D_CONFIG_FLAG_PIPELINE_LIBRARY_APP_CACHE_ONLY |
                VKD3D_CONFIG_FLAG_GLOBAL_PIPELINE_CACHE |
                VKD3D_CONFIG_FLAG_PIPELINE_LIBRARY_NO_SERIALIZE_SPIRV |
                VKD3D_CONFIG_FLAG_PIPELINE_LIBRARY_IGNORE_SPIRV;
        vkd3d_config_flags |= VKD3D_CONFIG_FLAG_DEBUG_UTILS;
    }

    /* RADV_THREAD_TRACE_xxx are deprecated and will be removed at some point. */
    if (vkd3d_get_env_var("RADV_THREAD_TRACE", env, sizeof(env)) ||
            vkd3d_get_env_var("RADV_THREAD_TRACE_TRIGGER", env, sizeof(env)) ||
            (vkd3d_get_env_var("MESA_VK_TRACE", env, sizeof(env)) &&
                strcmp(env, "rgp") == 0))
    {
        INFO("RADV thread trace is enabled. Forcing debug utils to be enabled for labels.\n");
        /* Disable caching so we can get full debug information when emitting labels. */
        vkd3d_config_flags |= VKD3D_CONFIG_FLAG_DEBUG_UTILS |
                VKD3D_CONFIG_FLAG_GLOBAL_PIPELINE_CACHE |
                VKD3D_CONFIG_FLAG_PIPELINE_LIBRARY_APP_CACHE_ONLY |
                VKD3D_CONFIG_FLAG_PIPELINE_LIBRARY_NO_SERIALIZE_SPIRV |
                VKD3D_CONFIG_FLAG_PIPELINE_LIBRARY_IGNORE_SPIRV;
    }
}

static void vkd3d_instance_apply_global_shader_quirks(void)
{
    unsigned int level;
    char env[64];

    struct override
    {
        uint64_t config;
        uint32_t quirk;
        bool negative;
    };

    static const struct override overrides[] =
    {
        { VKD3D_CONFIG_FLAG_FORCE_NO_INVARIANT_POSITION, VKD3D_SHADER_QUIRK_INVARIANT_POSITION, true },
    };
    uint64_t eq_test;
    unsigned int i;

    for (i = 0; i < ARRAY_SIZE(overrides); i++)
    {
        eq_test = overrides[i].negative ? 0 : overrides[i].config;
        if ((vkd3d_config_flags & overrides[i].config) == eq_test)
            vkd3d_shader_quirk_info.global_quirks |= overrides[i].quirk;
    }

    if (vkd3d_get_env_var("VKD3D_LIMIT_TESS_FACTORS", env, sizeof(env)))
    {
        static const struct
        {
            unsigned int level;
            uint32_t quirk;
        } mapping[] = {
            { 4, VKD3D_SHADER_QUIRK_LIMIT_TESS_FACTORS_4 },
            { 8, VKD3D_SHADER_QUIRK_LIMIT_TESS_FACTORS_8 },
            { 12, VKD3D_SHADER_QUIRK_LIMIT_TESS_FACTORS_12 },
            { 16, VKD3D_SHADER_QUIRK_LIMIT_TESS_FACTORS_16 },
            { 32, VKD3D_SHADER_QUIRK_LIMIT_TESS_FACTORS_32 },
        };

        /* Override what any app profile did. */
        vkd3d_shader_quirk_info.global_quirks &= ~(VKD3D_SHADER_QUIRK_LIMIT_TESS_FACTORS_4 |
                VKD3D_SHADER_QUIRK_LIMIT_TESS_FACTORS_8 |
                VKD3D_SHADER_QUIRK_LIMIT_TESS_FACTORS_12 |
                VKD3D_SHADER_QUIRK_LIMIT_TESS_FACTORS_16 |
                VKD3D_SHADER_QUIRK_LIMIT_TESS_FACTORS_32);

        level = strtoul(env, NULL, 0);
        INFO("Attempting to limit tessellation factors to %ux.\n", level);

        for (i = 0; i < ARRAY_SIZE(mapping); i++)
        {
            if (level <= mapping[i].level)
            {
                INFO("Limiting tessellation factors to %ux.\n", mapping[i].level);
                vkd3d_shader_quirk_info.global_quirks |= mapping[i].quirk;
                break;
            }
        }
    }
}

static const struct vkd3d_debug_option vkd3d_config_options[] =
{
    /* Enable Vulkan debug extensions. */
    {"vk_debug", VKD3D_CONFIG_FLAG_VULKAN_DEBUG},
    {"skip_application_workarounds", VKD3D_CONFIG_FLAG_SKIP_APPLICATION_WORKAROUNDS},
    {"debug_utils", VKD3D_CONFIG_FLAG_DEBUG_UTILS},
    {"force_static_cbv", VKD3D_CONFIG_FLAG_FORCE_STATIC_CBV},
    {"dxr", VKD3D_CONFIG_FLAG_DXR},
    {"nodxr", VKD3D_CONFIG_FLAG_NO_DXR},
    {"single_queue", VKD3D_CONFIG_FLAG_SINGLE_QUEUE},
    {"descriptor_qa_checks", VKD3D_CONFIG_FLAG_DESCRIPTOR_QA_CHECKS},
    {"no_upload_hvv", VKD3D_CONFIG_FLAG_NO_UPLOAD_HVV},
    {"log_memory_budget", VKD3D_CONFIG_FLAG_LOG_MEMORY_BUDGET},
    {"force_host_cached", VKD3D_CONFIG_FLAG_FORCE_HOST_CACHED},
    {"no_invariant_position", VKD3D_CONFIG_FLAG_FORCE_NO_INVARIANT_POSITION},
    {"global_pipeline_cache", VKD3D_CONFIG_FLAG_GLOBAL_PIPELINE_CACHE},
    {"pipeline_library_no_serialize_spirv", VKD3D_CONFIG_FLAG_PIPELINE_LIBRARY_NO_SERIALIZE_SPIRV},
    {"pipeline_library_sanitize_spirv", VKD3D_CONFIG_FLAG_PIPELINE_LIBRARY_SANITIZE_SPIRV},
    {"pipeline_library_log", VKD3D_CONFIG_FLAG_PIPELINE_LIBRARY_LOG},
    {"pipeline_library_ignore_spirv", VKD3D_CONFIG_FLAG_PIPELINE_LIBRARY_IGNORE_SPIRV},
    {"mutable_single_set", VKD3D_CONFIG_FLAG_MUTABLE_SINGLE_SET},
    {"memory_allocator_skip_clear", VKD3D_CONFIG_FLAG_MEMORY_ALLOCATOR_SKIP_CLEAR},
    {"memory_allocator_skip_image_heap_clear", VKD3D_CONFIG_FLAG_MEMORY_ALLOCATOR_SKIP_IMAGE_HEAP_CLEAR},
    {"recycle_command_pools", VKD3D_CONFIG_FLAG_RECYCLE_COMMAND_POOLS},
    {"pipeline_library_ignore_mismatch_driver", VKD3D_CONFIG_FLAG_PIPELINE_LIBRARY_IGNORE_MISMATCH_DRIVER},
    {"breadcrumbs", VKD3D_CONFIG_FLAG_BREADCRUMBS},
    {"breadcrumbs_sync", VKD3D_CONFIG_FLAG_BREADCRUMBS | VKD3D_CONFIG_FLAG_BREADCRUMBS_SYNC},
    {"fault", VKD3D_CONFIG_FLAG_FAULT},
    {"pipeline_library_app_cache", VKD3D_CONFIG_FLAG_PIPELINE_LIBRARY_APP_CACHE_ONLY},
    {"shader_cache_sync", VKD3D_CONFIG_FLAG_SHADER_CACHE_SYNC},
    {"force_raw_va_cbv", VKD3D_CONFIG_FLAG_FORCE_RAW_VA_CBV},
    {"allow_sbt_collection", VKD3D_CONFIG_FLAG_ALLOW_SBT_COLLECTION},
    {"host_import_fallback", VKD3D_CONFIG_FLAG_USE_HOST_IMPORT_FALLBACK},
    {"preallocate_srv_mip_clamps", VKD3D_CONFIG_FLAG_PREALLOCATE_SRV_MIP_CLAMPS},
    {"force_initial_transition", VKD3D_CONFIG_FLAG_FORCE_INITIAL_TRANSITION},
    {"breadcrumbs_trace", VKD3D_CONFIG_FLAG_BREADCRUMBS | VKD3D_CONFIG_FLAG_BREADCRUMBS_TRACE},
    {"requires_compute_indirect_templates", VKD3D_CONFIG_FLAG_REQUIRES_COMPUTE_INDIRECT_TEMPLATES},
    {"skip_driver_workarounds", VKD3D_CONFIG_FLAG_SKIP_DRIVER_WORKAROUNDS},
    {"curb_memory_pso_cache", VKD3D_CONFIG_FLAG_CURB_MEMORY_PSO_CACHE},
    {"enable_experimental_features", VKD3D_CONFIG_FLAG_ENABLE_EXPERIMENTAL_FEATURES},
    {"reject_padded_small_resource_alignment", VKD3D_CONFIG_FLAG_REJECT_PADDED_SMALL_RESOURCE_ALIGNMENT},
    {"disable_simultaneous_uav_compression", VKD3D_CONFIG_FLAG_DISABLE_SIMULTANEOUS_UAV_COMPRESSION},
    {"disable_uav_compression", VKD3D_CONFIG_FLAG_DISABLE_UAV_COMPRESSION},
    {"disable_depth_compression", VKD3D_CONFIG_FLAG_DISABLE_DEPTH_COMPRESSION},
    {"disable_color_compression", VKD3D_CONFIG_FLAG_DISABLE_COLOR_COMPRESSION},
    {"app_debug_marker_only", VKD3D_CONFIG_FLAG_APP_DEBUG_MARKER_ONLY},
    {"small_vram_rebar", VKD3D_CONFIG_FLAG_SMALL_VRAM_REBAR},
};

static void vkd3d_config_flags_init_once(void)
{
    char config[VKD3D_PATH_MAX];

    vkd3d_get_env_var("VKD3D_CONFIG", config, sizeof(config));
    vkd3d_config_flags = vkd3d_parse_debug_options(config, vkd3d_config_options, ARRAY_SIZE(vkd3d_config_options));

    if (!(vkd3d_config_flags & VKD3D_CONFIG_FLAG_SKIP_APPLICATION_WORKAROUNDS))
        vkd3d_instance_apply_application_workarounds();

    vkd3d_instance_deduce_config_flags_from_environment();
    vkd3d_instance_apply_global_shader_quirks();

    /* If we're going to use vk_debug, make sure we can get debug callbacks. */
    if (vkd3d_config_flags & VKD3D_CONFIG_FLAG_VULKAN_DEBUG)
        vkd3d_config_flags |= VKD3D_CONFIG_FLAG_DEBUG_UTILS;

    if (vkd3d_config_flags)
        INFO("VKD3D_CONFIG='%s'.\n", config);
}

static pthread_once_t vkd3d_config_flags_once = PTHREAD_ONCE_INIT;

static void vkd3d_config_flags_init(void)
{
    pthread_once(&vkd3d_config_flags_once, vkd3d_config_flags_init_once);
}

static HRESULT vkd3d_instance_init(struct vkd3d_instance *instance,
        const struct vkd3d_instance_create_info *create_info)
{
    const struct vkd3d_vk_global_procs *vk_global_procs = &instance->vk_global_procs;
    const char *debug_layer_name = "VK_LAYER_KHRONOS_validation";
    bool *user_extension_supported = NULL;
    VkApplicationInfo application_info;
    VkInstanceCreateInfo instance_info;
    char application_name[VKD3D_PATH_MAX];
    VkLayerProperties *layers;
    uint32_t extension_count;
    const char **extensions;
    uint32_t layer_count, i;
    VkInstance vk_instance;
    bool dirty_tree_build;
    VkResult vr;
    HRESULT hr;
    uint32_t loader_version = VK_API_VERSION_1_0;

    TRACE("Build: %s.\n", vkd3d_version);

    memset(instance, 0, sizeof(*instance));

    vkd3d_config_flags_init();

    if (FAILED(hr = vkd3d_init_vk_global_procs(instance, create_info->pfn_vkGetInstanceProcAddr)))
    {
        ERR("Failed to initialize Vulkan global procs, hr %#x.\n", hr);
        return hr;
    }

    if (create_info->optional_instance_extension_count)
    {
        if (!(user_extension_supported = vkd3d_calloc(create_info->optional_instance_extension_count, sizeof(bool))))
            return E_OUTOFMEMORY;
    }

    if (FAILED(hr = vkd3d_init_instance_caps(instance, create_info,
            &extension_count, user_extension_supported)))
    {
        vkd3d_free(user_extension_supported);
        return hr;
    }

    if (vk_global_procs->vkEnumerateInstanceVersion)
        vk_global_procs->vkEnumerateInstanceVersion(&loader_version);

    if (loader_version < VKD3D_MIN_API_VERSION)
    {
        ERR("Vulkan %u.%u not supported by loader.\n",
                VK_VERSION_MAJOR(VKD3D_MIN_API_VERSION),
                VK_VERSION_MINOR(VKD3D_MIN_API_VERSION));
        vkd3d_free(user_extension_supported);
        return E_INVALIDARG;
    }

    /* Do not opt-in to versions we don't need yet. */
    if (loader_version > VKD3D_MAX_API_VERSION)
        loader_version = VKD3D_MAX_API_VERSION;

    application_info.sType = VK_STRUCTURE_TYPE_APPLICATION_INFO;
    application_info.pNext = NULL;
    application_info.pApplicationName = NULL;
    application_info.applicationVersion = 0;
    application_info.pEngineName = "vkd3d";
    application_info.engineVersion = vkd3d_get_vk_version();
    application_info.apiVersion = loader_version;

    /* Builds from dirty trees generate vkd3d_version ending with a '+'. */
    dirty_tree_build = sizeof(vkd3d_version) >= 2 && vkd3d_version[sizeof(vkd3d_version) - 2] == '+';
    if (dirty_tree_build)
        INFO("vkd3d-proton - build: %015"PRIx64"+.\n", vkd3d_build >> 4);
    else
        INFO("vkd3d-proton - build: %015"PRIx64".\n", vkd3d_build);

    if (vkd3d_get_program_name(application_name))
        application_info.pApplicationName = application_name;

    TRACE("Application: %s.\n", debugstr_a(application_info.pApplicationName));

    if (!(extensions = vkd3d_calloc(extension_count, sizeof(*extensions))))
    {
        vkd3d_free(user_extension_supported);
        return E_OUTOFMEMORY;
    }

    vkd3d_mark_enabled_user_extensions(&instance->vk_info,
            create_info->optional_instance_extensions,
            create_info->optional_instance_extension_count,
            user_extension_supported);

    instance_info.sType = VK_STRUCTURE_TYPE_INSTANCE_CREATE_INFO;
    instance_info.pNext = NULL;
    instance_info.flags = 0;
    instance_info.pApplicationInfo = &application_info;
    instance_info.enabledLayerCount = 0;
    instance_info.ppEnabledLayerNames = NULL;
    instance_info.enabledExtensionCount = vkd3d_enable_extensions(extensions, NULL, 0,
            optional_instance_extensions, ARRAY_SIZE(optional_instance_extensions),
            create_info->instance_extensions,
            create_info->instance_extension_count,
            create_info->optional_instance_extensions,
            create_info->optional_instance_extension_count,
            user_extension_supported, &instance->vk_info);
    instance_info.ppEnabledExtensionNames = extensions;
    vkd3d_free(user_extension_supported);

    if (vkd3d_config_flags & VKD3D_CONFIG_FLAG_VULKAN_DEBUG)
    {
        layers = NULL;

        if (vk_global_procs->vkEnumerateInstanceLayerProperties(&layer_count, NULL) == VK_SUCCESS &&
            layer_count &&
            (layers = vkd3d_malloc(layer_count * sizeof(*layers))) &&
            vk_global_procs->vkEnumerateInstanceLayerProperties(&layer_count, layers) == VK_SUCCESS)
        {
            for (i = 0; i < layer_count; i++)
            {
                if (strcmp(layers[i].layerName, debug_layer_name) == 0)
                {
                    instance_info.enabledLayerCount = 1;
                    instance_info.ppEnabledLayerNames = &debug_layer_name;
                    break;
                }
            }
        }

        if (instance_info.enabledLayerCount == 0)
        {
            ERR("Failed to enumerate instance layers, will not use VK_LAYER_KHRONOS_validation directly.\n"
                "Use VKD3D_CONFIG=vk_debug VK_INSTANCE_LAYERS=VK_LAYER_KHRONOS_validation instead!\n");
        }
        vkd3d_free(layers);
    }

    vr = vk_global_procs->vkCreateInstance(&instance_info, NULL, &vk_instance);
    if (vr < 0)
    {
        ERR("Failed to create Vulkan instance, vr %d.\n", vr);
        vkd3d_free((void *)extensions);
        return hresult_from_vk_result(vr);
    }

    if (FAILED(hr = vkd3d_load_vk_instance_procs(&instance->vk_procs, vk_global_procs, vk_instance)))
    {
        ERR("Failed to load instance procs, hr %#x.\n", hr);
        vkd3d_free((void *)extensions);
        if (instance->vk_procs.vkDestroyInstance)
            instance->vk_procs.vkDestroyInstance(vk_instance, NULL);
        return hr;
    }

    instance->vk_instance = vk_instance;
    instance->instance_version = loader_version;

    instance->vk_info.extension_count = instance_info.enabledExtensionCount;
    instance->vk_info.extension_names = extensions;

    TRACE("Created Vulkan instance %p, version %u.%u.\n", vk_instance,
            VK_VERSION_MAJOR(loader_version),
            VK_VERSION_MINOR(loader_version));

    instance->refcount = 1;

    instance->vk_debug_callback = VK_NULL_HANDLE;
    if (instance->vk_info.EXT_debug_utils && (vkd3d_config_flags & VKD3D_CONFIG_FLAG_VULKAN_DEBUG))
        vkd3d_init_debug_messenger_callback(instance);

#ifdef VKD3D_ENABLE_RENDERDOC
    /* Need to init this sometime after creating the instance so that the layer has loaded. */
    vkd3d_renderdoc_init();
#endif

#ifdef VKD3D_ENABLE_DESCRIPTOR_QA
    vkd3d_descriptor_debug_init();
#endif

    return S_OK;
}

static struct vkd3d_instance *instance_singleton;
static pthread_mutex_t instance_singleton_lock = PTHREAD_MUTEX_INITIALIZER;

HRESULT vkd3d_create_instance(const struct vkd3d_instance_create_info *create_info,
        struct vkd3d_instance **instance)
{
    struct vkd3d_instance *object;
    HRESULT hr = S_OK;

    /* As long as there are live ID3D12Devices, we should only have one VkInstance that all devices can share. */
    pthread_mutex_lock(&instance_singleton_lock);
    if (instance_singleton)
    {
        vkd3d_instance_incref(*instance = instance_singleton);
        TRACE("Handling out global instance singleton.\n");
        goto out_unlock;
    }

    TRACE("create_info %p, instance %p.\n", create_info, instance);

    vkd3d_init_profiling();

    if (!create_info || !instance)
    {
        hr = E_INVALIDARG;
        goto out_unlock;
    }

    if (!(object = vkd3d_malloc(sizeof(*object))))
    {
        hr = E_OUTOFMEMORY;
        goto out_unlock;
    }

    if (FAILED(hr = vkd3d_instance_init(object, create_info)))
    {
        vkd3d_free(object);
        goto out_unlock;
    }

    TRACE("Created instance %p.\n", object);

    *instance = object;
    instance_singleton = object;

out_unlock:
    pthread_mutex_unlock(&instance_singleton_lock);
    return hr;
}

static void vkd3d_destroy_instance(struct vkd3d_instance *instance)
{
    const struct vkd3d_vk_instance_procs *vk_procs = &instance->vk_procs;
    VkInstance vk_instance = instance->vk_instance;

    if (instance->vk_debug_callback)
        VK_CALL(vkDestroyDebugUtilsMessengerEXT(vk_instance, instance->vk_debug_callback, NULL));

    vkd3d_free((void *)instance->vk_info.extension_names);
    VK_CALL(vkDestroyInstance(vk_instance, NULL));

    vkd3d_free(instance);
}

ULONG vkd3d_instance_incref(struct vkd3d_instance *instance)
{
    ULONG refcount = InterlockedIncrement(&instance->refcount);

    TRACE("%p increasing refcount to %u.\n", instance, refcount);

    return refcount;
}

ULONG vkd3d_instance_decref(struct vkd3d_instance *instance)
{
    ULONG refcount;

    /* The device singleton is more advanced, since it uses a CAS loop.
     * Device references are lowered constantly, but instance references only release
     * when the ID3D12Device itself dies, which should be fairly rare, so we should use simpler code. */
    pthread_mutex_lock(&instance_singleton_lock);
    refcount = InterlockedDecrement(&instance->refcount);

    TRACE("%p decreasing refcount to %u.\n", instance, refcount);

    if (!refcount)
    {
        assert(instance_singleton == instance);
        vkd3d_destroy_instance(instance);
        instance_singleton = NULL;
    }

    pthread_mutex_unlock(&instance_singleton_lock);
    return refcount;
}

VkInstance vkd3d_instance_get_vk_instance(struct vkd3d_instance *instance)
{
    return instance->vk_instance;
}

static uint32_t vkd3d_physical_device_get_time_domains(struct d3d12_device *device)
{
    const struct vkd3d_vk_instance_procs *vk_procs = &device->vkd3d_instance->vk_procs;
    VkPhysicalDevice physical_device = device->vk_physical_device;
    uint32_t i, domain_count = 0;
    VkTimeDomainEXT *domains;
    uint32_t result = 0;
    VkResult vr;

    if ((vr = VK_CALL(vkGetPhysicalDeviceCalibrateableTimeDomainsEXT(physical_device, &domain_count, NULL))) < 0)
    {
        ERR("Failed to enumerate time domains, vr %d.\n", vr);
        return 0;
    }

    if (!(domains = vkd3d_calloc(domain_count, sizeof(*domains))))
        return 0;

    if ((vr = VK_CALL(vkGetPhysicalDeviceCalibrateableTimeDomainsEXT(physical_device, &domain_count, domains))) < 0)
    {
        ERR("Failed to enumerate time domains, vr %d.\n", vr);
        vkd3d_free(domains);
        return 0;
    }

    for (i = 0; i < domain_count; i++)
    {
        switch (domains[i])
        {
            case VK_TIME_DOMAIN_DEVICE_EXT:
                result |= VKD3D_TIME_DOMAIN_DEVICE;
                break;
            case VK_TIME_DOMAIN_QUERY_PERFORMANCE_COUNTER_EXT:
                result |= VKD3D_TIME_DOMAIN_QPC;
                break;
            default:
                break;
        }
    }

    vkd3d_free(domains);
    return result;
}

bool d3d12_device_supports_ray_tracing_tier_1_0(const struct d3d12_device *device)
{
    return device->device_info.acceleration_structure_features.accelerationStructure &&
            device->device_info.ray_tracing_pipeline_features.rayTracingPipeline &&
            device->d3d12_caps.options5.RaytracingTier >= D3D12_RAYTRACING_TIER_1_0;
}

bool d3d12_device_supports_variable_shading_rate_tier_1(struct d3d12_device *device)
{
    const struct vkd3d_physical_device_info *info = &device->device_info;

    return info->fragment_shading_rate_features.pipelineFragmentShadingRate &&
            (device->vk_info.device_limits.framebufferColorSampleCounts & VK_SAMPLE_COUNT_2_BIT);
}

UINT d3d12_determine_shading_rate_image_tile_size(struct d3d12_device *device)
{
    VkExtent2D min_texel_size = device->device_info.fragment_shading_rate_properties.minFragmentShadingRateAttachmentTexelSize;
    VkExtent2D max_texel_size = device->device_info.fragment_shading_rate_properties.maxFragmentShadingRateAttachmentTexelSize;
    const UINT valid_shading_rate_image_tile_sizes[] =
    {
        8, 16, 32
    };

    for (uint32_t i = 0; i < ARRAY_SIZE(valid_shading_rate_image_tile_sizes); i++)
    {
        UINT tile_size = valid_shading_rate_image_tile_sizes[i];
        if (tile_size >= min_texel_size.width && tile_size >= min_texel_size.height &&
                tile_size <= max_texel_size.width && tile_size <= max_texel_size.height)
            return tile_size;
    }

    /* No valid D3D12 tile size. */
    return 0;
}

bool d3d12_device_supports_variable_shading_rate_tier_2(struct d3d12_device *device)
{
    const struct vkd3d_physical_device_info *info = &device->device_info;

    return info->fragment_shading_rate_properties.fragmentShadingRateNonTrivialCombinerOps &&
            info->fragment_shading_rate_features.attachmentFragmentShadingRate &&
            info->fragment_shading_rate_features.primitiveFragmentShadingRate &&
            d3d12_determine_shading_rate_image_tile_size(device) != 0;
}

static D3D12_VARIABLE_SHADING_RATE_TIER d3d12_device_determine_variable_shading_rate_tier(struct d3d12_device *device)
{
    if (!d3d12_device_supports_variable_shading_rate_tier_1(device))
        return D3D12_VARIABLE_SHADING_RATE_TIER_NOT_SUPPORTED;

    if (!d3d12_device_supports_variable_shading_rate_tier_2(device))
        return D3D12_VARIABLE_SHADING_RATE_TIER_1;

    return D3D12_VARIABLE_SHADING_RATE_TIER_2;
}

static const struct
{
    VkExtent2D         fragment_size;
    VkSampleCountFlags min_sample_counts;
} additional_shading_rates[] =
{
    { { 2, 4 }, VK_SAMPLE_COUNT_1_BIT | VK_SAMPLE_COUNT_2_BIT },
    { { 4, 2 }, VK_SAMPLE_COUNT_1_BIT },
    { { 4, 4 }, VK_SAMPLE_COUNT_1_BIT },
};

static bool d3d12_device_determine_additional_shading_rates_supported(struct d3d12_device *device)
{
    const struct vkd3d_vk_instance_procs *vk_procs = &device->vkd3d_instance->vk_procs;
    VkPhysicalDeviceFragmentShadingRateKHR *fragment_shading_rates;
    VkPhysicalDevice physical_device = device->vk_physical_device;
    uint32_t additional_shading_rates_supported = 0;
    uint32_t fragment_shading_rate_count;
    uint32_t i, j;
    VkResult vr;

    /* Early out if we don't support at least variable shading rate TIER1 */
    if (d3d12_device_determine_variable_shading_rate_tier(device) == D3D12_VARIABLE_SHADING_RATE_TIER_NOT_SUPPORTED)
        return false;

    if ((vr = VK_CALL(vkGetPhysicalDeviceFragmentShadingRatesKHR(physical_device, &fragment_shading_rate_count, NULL))) < 0)
    {
        ERR("Failed to enumerate additional shading rates, vr %d.\n", vr);
        return false;
    }

    if (!(fragment_shading_rates = vkd3d_calloc(fragment_shading_rate_count, sizeof(*fragment_shading_rates))))
        return false;

    for (i = 0; i < fragment_shading_rate_count; i++)
        fragment_shading_rates[i].sType = VK_STRUCTURE_TYPE_PHYSICAL_DEVICE_FRAGMENT_SHADING_RATE_KHR;

    if ((vr = VK_CALL(vkGetPhysicalDeviceFragmentShadingRatesKHR(physical_device, &fragment_shading_rate_count, fragment_shading_rates))) < 0)
    {
        ERR("Failed to enumerate additional shading rates, vr %d.\n", vr);
        vkd3d_free(fragment_shading_rates);
        return false;
    }

    for (i = 0; i < fragment_shading_rate_count; i++)
    {
        for (j = 0; j < ARRAY_SIZE(additional_shading_rates); j++)
        {
            if (fragment_shading_rates[i].fragmentSize.width  == additional_shading_rates[j].fragment_size.width &&
                fragment_shading_rates[i].fragmentSize.height == additional_shading_rates[j].fragment_size.height &&
                (fragment_shading_rates[i].sampleCounts & additional_shading_rates[j].min_sample_counts) == additional_shading_rates[j].min_sample_counts)
            {
                additional_shading_rates_supported++;
                break;
            }
        }
    }
    vkd3d_free(fragment_shading_rates);

    return additional_shading_rates_supported == ARRAY_SIZE(additional_shading_rates);
}

bool d3d12_device_supports_required_subgroup_size_for_stage(
        struct d3d12_device *device, VkShaderStageFlagBits stage)
{
    if (device->device_info.vulkan_1_3_properties.minSubgroupSize ==
            device->device_info.vulkan_1_3_properties.maxSubgroupSize)
        return true;

    return (device->device_info.vulkan_1_3_properties.requiredSubgroupSizeStages & stage) != 0;
}

static bool d3d12_device_is_steam_deck(const struct d3d12_device *device)
{
    return device->device_info.vulkan_1_2_properties.driverID == VK_DRIVER_ID_MESA_RADV &&
            device->device_info.properties2.properties.vendorID == 0x1002 &&
            device->device_info.properties2.properties.deviceID == 0x163f;
}

static void vkd3d_physical_device_info_apply_workarounds(struct vkd3d_physical_device_info *info,
        struct d3d12_device *device)
{
    /* A performance workaround for NV.
     * The 16 byte offset is a lie, as that is only actually required when we
     * use vectorized load-stores. When we emit vectorized load-store ops,
     * the storage buffer must be aligned properly, so this is fine in practice
     * and is a nice speed boost. */
    if (info->vulkan_1_2_properties.driverID == VK_DRIVER_ID_NVIDIA_PROPRIETARY)
        info->properties2.properties.limits.minStorageBufferOffsetAlignment = 4;

    /* UE5 is broken and assumes that if mesh shaders are supported, barycentrics are also supported.
     * This happens to be the case on RDNA2+ and Turing+ on Windows, but Mesa landed barycentrics long
     * after mesh shaders, so Mesa 23.1 will often fail on boot for practically all UE5 content.
     * The reasonable workaround is to disable mesh shaders unless barys are also supported.
     * Nanite can work without mesh shaders.
     * Unfortunately, we don't know of a robust way to detect UE5, so have to apply this globally. */
    if (!device->vk_info.KHR_fragment_shader_barycentric && device->vk_info.EXT_mesh_shader)
    {
        WARN("Mesh shaders are supported, but not barycentrics. Disabling mesh shaders as a global UE5 workaround.\n");
        device->vk_info.EXT_mesh_shader = false;
        device->device_info.mesh_shader_features.meshShader = VK_FALSE;
        device->device_info.mesh_shader_features.taskShader = VK_FALSE;
        device->device_info.mesh_shader_features.primitiveFragmentShadingRateMeshShader = VK_FALSE;
        device->device_info.mesh_shader_features.meshShaderQueries = VK_FALSE;
        device->device_info.mesh_shader_features.multiviewMeshShader = VK_FALSE;
    }

    if (!(vkd3d_config_flags & VKD3D_CONFIG_FLAG_SKIP_DRIVER_WORKAROUNDS))
    {
        if (info->vulkan_1_2_properties.driverID == VK_DRIVER_ID_NVIDIA_PROPRIETARY &&
                device->vk_info.NV_device_generated_commands_compute)
        {
            bool broken_version_linux, broken_version_windows;
            /* A lot of drivers were broken until 535.43.19 (Linux) and 537.96 (Windows). */
            /* The 545-drivers, 545.23.06 and 545.29.02 so far, are also broken on Linux. */

            broken_version_linux =
                    VKD3D_DRIVER_VERSION_MAJOR_NV(info->properties2.properties.driverVersion) == 545 ||
                    (info->properties2.properties.driverVersion >= VKD3D_DRIVER_VERSION_MAKE_NV(535, 43, 0) &&
                        info->properties2.properties.driverVersion < VKD3D_DRIVER_VERSION_MAKE_NV(535, 43, 19));

            broken_version_windows =
                    info->properties2.properties.driverVersion >= VKD3D_DRIVER_VERSION_MAKE_NV(537, 0, 0) &&
                    info->properties2.properties.driverVersion < VKD3D_DRIVER_VERSION_MAKE_NV(537, 96, 0);

            if (broken_version_linux || broken_version_windows || (vkd3d_config_flags & VKD3D_CONFIG_FLAG_DISABLE_NV_DGCC))
            {
                device->vk_info.NV_device_generated_commands_compute = false;
                device->device_info.device_generated_commands_compute_features_nv.deviceGeneratedCompute = VK_FALSE;
                WARN("Disabling NV_dgcc due to bug in driver version or config flag.\n");
            }
        }

        /* NV 525.x drivers and 530.x are affected by this bug. Not all users are affected,
         * but there is no known workaround for this. */
        if (info->vulkan_1_2_properties.driverID == VK_DRIVER_ID_NVIDIA_PROPRIETARY &&
                VKD3D_DRIVER_VERSION_MAJOR_NV(info->properties2.properties.driverVersion) < 535)
        {
            WARN("Disabling VK_KHR_present_wait on NV drivers due to spurious failure to create swapchains.\n");
            device->vk_info.KHR_present_wait = false;
            device->vk_info.KHR_present_id = false;
            device->device_info.present_wait_features.presentWait = false;
            device->device_info.present_id_features.presentId = false;
        }

        /* Two known bugs in the wild:
         * - presentID = 0 handling when toggling present mode is broken.
         * - swapchain fence is not enough to avoid DEVICE_LOST when resizing swapchain.
         */
        if (info->vulkan_1_2_properties.driverID == VK_DRIVER_ID_NVIDIA_PROPRIETARY &&
                info->swapchain_maintenance1_features.swapchainMaintenance1 &&
                info->properties2.properties.driverVersion <= VKD3D_DRIVER_VERSION_MAKE_NV(550, 40, 7))
        {
            WARN("Disabling VK_EXT_swapchain_maintenance1 on NV due to driver bugs.\n");
            device->device_info.swapchain_maintenance1_features.swapchainMaintenance1 = VK_FALSE;
            device->vk_info.EXT_swapchain_maintenance1 = false;
        }

        if (vkd3d_config_flags & VKD3D_CONFIG_FLAG_GLOBAL_PIPELINE_CACHE)
        {
            /* RADV's internal memory cache implementation (pipelineCache == VK_NULL_HANDLE)
             * is currently bugged and will bloat indefinitely.
             * Can be removed when RADV is fixed. */
            if (info->vulkan_1_2_properties.driverID == VK_DRIVER_ID_MESA_RADV &&
                    info->properties2.properties.driverVersion < VK_MAKE_VERSION(23, 2, 0))
            {
                if (vkd3d_config_flags & VKD3D_CONFIG_FLAG_CURB_MEMORY_PSO_CACHE)
                {
                    INFO("Enabling CURB_MEMORY_PSO_CACHE workaround on RADV < 23.2.\n");
                    info->workarounds.force_dummy_pipeline_cache = true;
                }
                else if (d3d12_device_is_steam_deck(device))
                {
                    WARN("Forcing CURB_MEMORY_PSO_CACHE workaround on Steam Deck.\n");
                    info->workarounds.force_dummy_pipeline_cache = true;
                }
            }
        }
    }
}

static void vkd3d_physical_device_info_init(struct vkd3d_physical_device_info *info, struct d3d12_device *device)
{
    const struct vkd3d_vk_instance_procs *vk_procs = &device->vkd3d_instance->vk_procs;
    struct vkd3d_vulkan_info *vulkan_info = &device->vk_info;

    memset(info, 0, sizeof(*info));

    info->features2.sType = VK_STRUCTURE_TYPE_PHYSICAL_DEVICE_FEATURES_2;
    info->properties2.sType = VK_STRUCTURE_TYPE_PHYSICAL_DEVICE_PROPERTIES_2;

    info->vulkan_1_1_features.sType = VK_STRUCTURE_TYPE_PHYSICAL_DEVICE_VULKAN_1_1_FEATURES;
    vk_prepend_struct(&info->features2, &info->vulkan_1_1_features);
    info->vulkan_1_1_properties.sType = VK_STRUCTURE_TYPE_PHYSICAL_DEVICE_VULKAN_1_1_PROPERTIES;
    vk_prepend_struct(&info->properties2, &info->vulkan_1_1_properties);

    info->vulkan_1_2_features.sType = VK_STRUCTURE_TYPE_PHYSICAL_DEVICE_VULKAN_1_2_FEATURES;
    vk_prepend_struct(&info->features2, &info->vulkan_1_2_features);
    info->vulkan_1_2_properties.sType = VK_STRUCTURE_TYPE_PHYSICAL_DEVICE_VULKAN_1_2_PROPERTIES;
    vk_prepend_struct(&info->properties2, &info->vulkan_1_2_properties);

    info->vulkan_1_3_features.sType = VK_STRUCTURE_TYPE_PHYSICAL_DEVICE_VULKAN_1_3_FEATURES;
    vk_prepend_struct(&info->features2, &info->vulkan_1_3_features);
    info->vulkan_1_3_properties.sType = VK_STRUCTURE_TYPE_PHYSICAL_DEVICE_VULKAN_1_3_PROPERTIES;
    vk_prepend_struct(&info->properties2, &info->vulkan_1_3_properties);

    if (vulkan_info->KHR_push_descriptor)
    {
        info->push_descriptor_properties.sType = VK_STRUCTURE_TYPE_PHYSICAL_DEVICE_PUSH_DESCRIPTOR_PROPERTIES_KHR;
        vk_prepend_struct(&info->properties2, &info->push_descriptor_properties);
    }

    if (vulkan_info->EXT_calibrated_timestamps)
        info->time_domains = vkd3d_physical_device_get_time_domains(device);

    if (vulkan_info->EXT_conditional_rendering)
    {
        info->conditional_rendering_features.sType = VK_STRUCTURE_TYPE_PHYSICAL_DEVICE_CONDITIONAL_RENDERING_FEATURES_EXT;
        vk_prepend_struct(&info->features2, &info->conditional_rendering_features);
    }

    if (vulkan_info->EXT_conservative_rasterization)
    {
        info->conservative_rasterization_properties.sType = VK_STRUCTURE_TYPE_PHYSICAL_DEVICE_CONSERVATIVE_RASTERIZATION_PROPERTIES_EXT;
        vk_prepend_struct(&info->properties2, &info->conservative_rasterization_properties);
    }

    if (vulkan_info->EXT_custom_border_color)
    {
        info->custom_border_color_features.sType = VK_STRUCTURE_TYPE_PHYSICAL_DEVICE_CUSTOM_BORDER_COLOR_FEATURES_EXT;
        vk_prepend_struct(&info->features2, &info->custom_border_color_features);
        info->custom_border_color_properties.sType = VK_STRUCTURE_TYPE_PHYSICAL_DEVICE_CUSTOM_BORDER_COLOR_PROPERTIES_EXT;
        vk_prepend_struct(&info->properties2, &info->custom_border_color_properties);
    }

    if (vulkan_info->EXT_depth_clip_enable)
    {
        info->depth_clip_features.sType = VK_STRUCTURE_TYPE_PHYSICAL_DEVICE_DEPTH_CLIP_ENABLE_FEATURES_EXT;
        vk_prepend_struct(&info->features2, &info->depth_clip_features);
    }

    if (vulkan_info->EXT_robustness2)
    {
        info->robustness2_features.sType = VK_STRUCTURE_TYPE_PHYSICAL_DEVICE_ROBUSTNESS_2_FEATURES_EXT;
        vk_prepend_struct(&info->features2, &info->robustness2_features);
        info->robustness2_properties.sType = VK_STRUCTURE_TYPE_PHYSICAL_DEVICE_ROBUSTNESS_2_PROPERTIES_EXT;
        vk_prepend_struct(&info->properties2, &info->robustness2_properties);
    }

    if (vulkan_info->EXT_transform_feedback)
    {
        info->xfb_features.sType = VK_STRUCTURE_TYPE_PHYSICAL_DEVICE_TRANSFORM_FEEDBACK_FEATURES_EXT;
        vk_prepend_struct(&info->features2, &info->xfb_features);
        info->xfb_properties.sType = VK_STRUCTURE_TYPE_PHYSICAL_DEVICE_TRANSFORM_FEEDBACK_PROPERTIES_EXT;
        vk_prepend_struct(&info->properties2, &info->xfb_properties);
    }

    if (vulkan_info->EXT_vertex_attribute_divisor)
    {
        info->vertex_divisor_features.sType = VK_STRUCTURE_TYPE_PHYSICAL_DEVICE_VERTEX_ATTRIBUTE_DIVISOR_FEATURES_EXT;
        vk_prepend_struct(&info->features2, &info->vertex_divisor_features);
        info->vertex_divisor_properties.sType = VK_STRUCTURE_TYPE_PHYSICAL_DEVICE_VERTEX_ATTRIBUTE_DIVISOR_PROPERTIES_EXT;
        vk_prepend_struct(&info->properties2, &info->vertex_divisor_properties);
    }

    if (vulkan_info->EXT_extended_dynamic_state2)
    {
        info->extended_dynamic_state2_features.sType = VK_STRUCTURE_TYPE_PHYSICAL_DEVICE_EXTENDED_DYNAMIC_STATE_2_FEATURES_EXT;
        vk_prepend_struct(&info->features2, &info->extended_dynamic_state2_features);
    }

    if (vulkan_info->EXT_extended_dynamic_state3)
    {
        info->extended_dynamic_state3_features.sType = VK_STRUCTURE_TYPE_PHYSICAL_DEVICE_EXTENDED_DYNAMIC_STATE_3_FEATURES_EXT;
        vk_prepend_struct(&info->features2, &info->extended_dynamic_state3_features);
    }

    if (vulkan_info->EXT_external_memory_host)
    {
        info->external_memory_host_properties.sType = VK_STRUCTURE_TYPE_PHYSICAL_DEVICE_EXTERNAL_MEMORY_HOST_PROPERTIES_EXT;
        vk_prepend_struct(&info->properties2, &info->external_memory_host_properties);
    }

    if (vulkan_info->AMD_shader_core_properties)
    {
        info->shader_core_properties.sType = VK_STRUCTURE_TYPE_PHYSICAL_DEVICE_SHADER_CORE_PROPERTIES_AMD;
        vk_prepend_struct(&info->properties2, &info->shader_core_properties);
    }

    if (vulkan_info->AMD_shader_core_properties2)
    {
        info->shader_core_properties2.sType = VK_STRUCTURE_TYPE_PHYSICAL_DEVICE_SHADER_CORE_PROPERTIES_2_AMD;
        vk_prepend_struct(&info->properties2, &info->shader_core_properties2);
    }

    if (vulkan_info->NV_shader_sm_builtins)
    {
        info->shader_sm_builtins_properties.sType = VK_STRUCTURE_TYPE_PHYSICAL_DEVICE_SHADER_SM_BUILTINS_PROPERTIES_NV;
        vk_prepend_struct(&info->properties2, &info->shader_sm_builtins_properties);
    }

    if (vulkan_info->VALVE_mutable_descriptor_type || vulkan_info->EXT_mutable_descriptor_type)
    {
        info->mutable_descriptor_features.sType = VK_STRUCTURE_TYPE_PHYSICAL_DEVICE_MUTABLE_DESCRIPTOR_TYPE_FEATURES_EXT;
        vk_prepend_struct(&info->features2, &info->mutable_descriptor_features);
    }

    if (vulkan_info->EXT_image_view_min_lod)
    {
        info->image_view_min_lod_features.sType = VK_STRUCTURE_TYPE_PHYSICAL_DEVICE_IMAGE_VIEW_MIN_LOD_FEATURES_EXT;
        vk_prepend_struct(&info->features2, &info->image_view_min_lod_features);
    }

    if (vulkan_info->KHR_acceleration_structure && vulkan_info->KHR_ray_tracing_pipeline &&
        vulkan_info->KHR_deferred_host_operations)
    {
        info->acceleration_structure_features.sType = VK_STRUCTURE_TYPE_PHYSICAL_DEVICE_ACCELERATION_STRUCTURE_FEATURES_KHR;
        info->acceleration_structure_properties.sType = VK_STRUCTURE_TYPE_PHYSICAL_DEVICE_ACCELERATION_STRUCTURE_PROPERTIES_KHR;
        info->ray_tracing_pipeline_features.sType = VK_STRUCTURE_TYPE_PHYSICAL_DEVICE_RAY_TRACING_PIPELINE_FEATURES_KHR;
        info->ray_tracing_pipeline_properties.sType = VK_STRUCTURE_TYPE_PHYSICAL_DEVICE_RAY_TRACING_PIPELINE_PROPERTIES_KHR;
        vk_prepend_struct(&info->features2, &info->acceleration_structure_features);
        vk_prepend_struct(&info->features2, &info->ray_tracing_pipeline_features);
        vk_prepend_struct(&info->properties2, &info->acceleration_structure_properties);
        vk_prepend_struct(&info->properties2, &info->ray_tracing_pipeline_properties);
    }

    if (vulkan_info->KHR_ray_query)
    {
        info->ray_query_features.sType = VK_STRUCTURE_TYPE_PHYSICAL_DEVICE_RAY_QUERY_FEATURES_KHR;
        vk_prepend_struct(&info->features2, &info->ray_query_features);
    }

    if (vulkan_info->KHR_ray_tracing_maintenance1)
    {
        info->ray_tracing_maintenance1_features.sType = VK_STRUCTURE_TYPE_PHYSICAL_DEVICE_RAY_TRACING_MAINTENANCE_1_FEATURES_KHR;
        vk_prepend_struct(&info->features2, &info->ray_tracing_maintenance1_features);
    }

    if (vulkan_info->KHR_fragment_shading_rate)
    {
        info->fragment_shading_rate_properties.sType = VK_STRUCTURE_TYPE_PHYSICAL_DEVICE_FRAGMENT_SHADING_RATE_PROPERTIES_KHR;
        info->fragment_shading_rate_features.sType = VK_STRUCTURE_TYPE_PHYSICAL_DEVICE_FRAGMENT_SHADING_RATE_FEATURES_KHR;
        vk_prepend_struct(&info->properties2, &info->fragment_shading_rate_properties);
        vk_prepend_struct(&info->features2, &info->fragment_shading_rate_features);
    }

    if (vulkan_info->NV_fragment_shader_barycentric && !vulkan_info->KHR_fragment_shader_barycentric)
    {
        info->barycentric_features_nv.sType =
            VK_STRUCTURE_TYPE_PHYSICAL_DEVICE_FRAGMENT_SHADER_BARYCENTRIC_FEATURES_NV;
        vk_prepend_struct(&info->features2, &info->barycentric_features_nv);
    }

    if (vulkan_info->KHR_fragment_shader_barycentric)
    {
        info->barycentric_features_khr.sType =
                VK_STRUCTURE_TYPE_PHYSICAL_DEVICE_FRAGMENT_SHADER_BARYCENTRIC_FEATURES_KHR;
        vk_prepend_struct(&info->features2, &info->barycentric_features_khr);
    }

    if (vulkan_info->NV_compute_shader_derivatives)
    {
        info->compute_shader_derivatives_features_nv.sType =
                VK_STRUCTURE_TYPE_PHYSICAL_DEVICE_COMPUTE_SHADER_DERIVATIVES_FEATURES_NV;
        vk_prepend_struct(&info->features2, &info->compute_shader_derivatives_features_nv);
    }

    if (vulkan_info->NV_device_generated_commands)
    {
        info->device_generated_commands_features_nv.sType =
                VK_STRUCTURE_TYPE_PHYSICAL_DEVICE_DEVICE_GENERATED_COMMANDS_FEATURES_NV;
        info->device_generated_commands_properties_nv.sType =
                VK_STRUCTURE_TYPE_PHYSICAL_DEVICE_DEVICE_GENERATED_COMMANDS_PROPERTIES_NV;
        vk_prepend_struct(&info->features2, &info->device_generated_commands_features_nv);
        vk_prepend_struct(&info->properties2, &info->device_generated_commands_properties_nv);
    }

    if (vulkan_info->NV_device_generated_commands_compute)
    {
        info->device_generated_commands_compute_features_nv.sType =
                VK_STRUCTURE_TYPE_PHYSICAL_DEVICE_DEVICE_GENERATED_COMMANDS_COMPUTE_FEATURES_NV;
        vk_prepend_struct(&info->features2, &info->device_generated_commands_compute_features_nv);
    }

    if (vulkan_info->EXT_shader_image_atomic_int64)
    {
        info->shader_image_atomic_int64_features.sType =
                VK_STRUCTURE_TYPE_PHYSICAL_DEVICE_SHADER_IMAGE_ATOMIC_INT64_FEATURES_EXT;
        vk_prepend_struct(&info->features2, &info->shader_image_atomic_int64_features);
    }

    if (vulkan_info->VALVE_descriptor_set_host_mapping)
    {
        info->descriptor_set_host_mapping_features.sType =
                VK_STRUCTURE_TYPE_PHYSICAL_DEVICE_DESCRIPTOR_SET_HOST_MAPPING_FEATURES_VALVE;
        vk_prepend_struct(&info->features2, &info->descriptor_set_host_mapping_features);
    }

    if (vulkan_info->AMD_device_coherent_memory)
    {
        info->device_coherent_memory_features_amd.sType =
                VK_STRUCTURE_TYPE_PHYSICAL_DEVICE_COHERENT_MEMORY_FEATURES_AMD;
        vk_prepend_struct(&info->features2, &info->device_coherent_memory_features_amd);
    }

    if (vulkan_info->EXT_mesh_shader)
    {
        info->mesh_shader_features.sType = VK_STRUCTURE_TYPE_PHYSICAL_DEVICE_MESH_SHADER_FEATURES_EXT;
        info->mesh_shader_properties.sType = VK_STRUCTURE_TYPE_PHYSICAL_DEVICE_MESH_SHADER_PROPERTIES_EXT;
        vk_prepend_struct(&info->features2, &info->mesh_shader_features);
        vk_prepend_struct(&info->properties2, &info->mesh_shader_properties);
    }

    if (vulkan_info->EXT_shader_module_identifier)
    {
        info->shader_module_identifier_features.sType =
                VK_STRUCTURE_TYPE_PHYSICAL_DEVICE_SHADER_MODULE_IDENTIFIER_FEATURES_EXT;
        info->shader_module_identifier_properties.sType =
                VK_STRUCTURE_TYPE_PHYSICAL_DEVICE_SHADER_MODULE_IDENTIFIER_PROPERTIES_EXT;
        vk_prepend_struct(&info->features2, &info->shader_module_identifier_features);
        vk_prepend_struct(&info->properties2, &info->shader_module_identifier_properties);
    }

    if (vulkan_info->KHR_present_id)
    {
        info->present_id_features.sType = VK_STRUCTURE_TYPE_PHYSICAL_DEVICE_PRESENT_ID_FEATURES_KHR;
        vk_prepend_struct(&info->features2, &info->present_id_features);
    }

    if (vulkan_info->KHR_present_wait)
    {
        info->present_wait_features.sType = VK_STRUCTURE_TYPE_PHYSICAL_DEVICE_PRESENT_WAIT_FEATURES_KHR;
        vk_prepend_struct(&info->features2, &info->present_wait_features);
    }

    if (vulkan_info->KHR_maintenance5)
    {
        info->maintenance_5_features.sType = VK_STRUCTURE_TYPE_PHYSICAL_DEVICE_MAINTENANCE_5_FEATURES_KHR;
        info->maintenance_5_properties.sType = VK_STRUCTURE_TYPE_PHYSICAL_DEVICE_MAINTENANCE_5_PROPERTIES_KHR;
        vk_prepend_struct(&info->features2, &info->maintenance_5_features);
        vk_prepend_struct(&info->properties2, &info->maintenance_5_properties);
    }

    if (vulkan_info->KHR_maintenance6)
    {
        info->maintenance_6_features.sType = VK_STRUCTURE_TYPE_PHYSICAL_DEVICE_MAINTENANCE_6_FEATURES_KHR;
        info->maintenance_6_properties.sType = VK_STRUCTURE_TYPE_PHYSICAL_DEVICE_MAINTENANCE_6_PROPERTIES_KHR;
        vk_prepend_struct(&info->features2, &info->maintenance_6_features);
        vk_prepend_struct(&info->properties2, &info->maintenance_6_properties);
    }

    if (vulkan_info->KHR_shader_maximal_reconvergence)
    {
        info->shader_maximal_reconvergence_features.sType = VK_STRUCTURE_TYPE_PHYSICAL_DEVICE_SHADER_MAXIMAL_RECONVERGENCE_FEATURES_KHR;
        vk_prepend_struct(&info->features2, &info->shader_maximal_reconvergence_features);
    }

    if (vulkan_info->KHR_shader_quad_control)
    {
        info->shader_quad_control_features.sType = VK_STRUCTURE_TYPE_PHYSICAL_DEVICE_SHADER_QUAD_CONTROL_FEATURES_KHR;
        vk_prepend_struct(&info->features2, &info->shader_quad_control_features);
    }

    if (vulkan_info->EXT_descriptor_buffer)
    {
        info->descriptor_buffer_features.sType =
                VK_STRUCTURE_TYPE_PHYSICAL_DEVICE_DESCRIPTOR_BUFFER_FEATURES_EXT;
        info->descriptor_buffer_properties.sType =
                VK_STRUCTURE_TYPE_PHYSICAL_DEVICE_DESCRIPTOR_BUFFER_PROPERTIES_EXT;
        vk_prepend_struct(&info->features2, &info->descriptor_buffer_features);
        vk_prepend_struct(&info->properties2, &info->descriptor_buffer_properties);
    }

    if (vulkan_info->EXT_pipeline_library_group_handles)
    {
        info->pipeline_library_group_handles_features.sType =
                VK_STRUCTURE_TYPE_PHYSICAL_DEVICE_PIPELINE_LIBRARY_GROUP_HANDLES_FEATURES_EXT;
        vk_prepend_struct(&info->features2, &info->pipeline_library_group_handles_features);
    }

    if (vulkan_info->EXT_image_sliced_view_of_3d)
    {
        info->image_sliced_view_of_3d_features.sType =
                VK_STRUCTURE_TYPE_PHYSICAL_DEVICE_IMAGE_SLICED_VIEW_OF_3D_FEATURES_EXT;
        vk_prepend_struct(&info->features2, &info->image_sliced_view_of_3d_features);
    }

    if (vulkan_info->EXT_graphics_pipeline_library)
    {
        info->graphics_pipeline_library_features.sType =
                VK_STRUCTURE_TYPE_PHYSICAL_DEVICE_GRAPHICS_PIPELINE_LIBRARY_FEATURES_EXT;
        info->graphics_pipeline_library_properties.sType =
                VK_STRUCTURE_TYPE_PHYSICAL_DEVICE_GRAPHICS_PIPELINE_LIBRARY_PROPERTIES_EXT;
        vk_prepend_struct(&info->features2, &info->graphics_pipeline_library_features);
        vk_prepend_struct(&info->properties2, &info->graphics_pipeline_library_properties);
    }

    if (vulkan_info->EXT_fragment_shader_interlock)
    {
        info->fragment_shader_interlock_features.sType =
                VK_STRUCTURE_TYPE_PHYSICAL_DEVICE_FRAGMENT_SHADER_INTERLOCK_FEATURES_EXT;
        vk_prepend_struct(&info->features2, &info->fragment_shader_interlock_features);
    }

    if (vulkan_info->EXT_memory_priority)
    {
        info->memory_priority_features.sType =
            VK_STRUCTURE_TYPE_PHYSICAL_DEVICE_MEMORY_PRIORITY_FEATURES_EXT;
        vk_prepend_struct(&info->features2, &info->memory_priority_features);
    }

    if (vulkan_info->EXT_pageable_device_local_memory)
    {
        info->pageable_device_memory_features.sType =
            VK_STRUCTURE_TYPE_PHYSICAL_DEVICE_PAGEABLE_DEVICE_LOCAL_MEMORY_FEATURES_EXT;
        vk_prepend_struct(&info->features2, &info->pageable_device_memory_features);
    }

    /* This EXT only exists to remove VUID for validation, it does not add new functionality. */
    if (vulkan_info->EXT_dynamic_rendering_unused_attachments)
    {
        info->dynamic_rendering_unused_attachments_features.sType =
                VK_STRUCTURE_TYPE_PHYSICAL_DEVICE_DYNAMIC_RENDERING_UNUSED_ATTACHMENTS_FEATURES_EXT;
        vk_prepend_struct(&info->features2, &info->dynamic_rendering_unused_attachments_features);
    }

    if (vulkan_info->EXT_line_rasterization)
    {
        info->line_rasterization_features.sType = VK_STRUCTURE_TYPE_PHYSICAL_DEVICE_LINE_RASTERIZATION_FEATURES_EXT;
        info->line_rasterization_properties.sType = VK_STRUCTURE_TYPE_PHYSICAL_DEVICE_LINE_RASTERIZATION_PROPERTIES_EXT;
        vk_prepend_struct(&info->features2, &info->line_rasterization_features);
        vk_prepend_struct(&info->properties2, &info->line_rasterization_properties);
    }

    if (vulkan_info->EXT_image_compression_control)
    {
        info->image_compression_control_features.sType =
                VK_STRUCTURE_TYPE_PHYSICAL_DEVICE_IMAGE_COMPRESSION_CONTROL_FEATURES_EXT;
        vk_prepend_struct(&info->features2, &info->image_compression_control_features);
    }

    if (vulkan_info->NV_memory_decompression)
    {
        info->memory_decompression_features.sType = VK_STRUCTURE_TYPE_PHYSICAL_DEVICE_MEMORY_DECOMPRESSION_FEATURES_NV;
        info->memory_decompression_properties.sType = VK_STRUCTURE_TYPE_PHYSICAL_DEVICE_MEMORY_DECOMPRESSION_PROPERTIES_NV;
        vk_prepend_struct(&info->features2, &info->memory_decompression_features);
        vk_prepend_struct(&info->properties2, &info->memory_decompression_properties);
    }

    if (vulkan_info->EXT_device_fault)
    {
        info->fault_features.sType = VK_STRUCTURE_TYPE_PHYSICAL_DEVICE_FAULT_FEATURES_EXT;
        vk_prepend_struct(&info->features2, &info->fault_features);
    }

    if (vulkan_info->EXT_swapchain_maintenance1)
    {
        info->swapchain_maintenance1_features.sType = VK_STRUCTURE_TYPE_PHYSICAL_DEVICE_SWAPCHAIN_MAINTENANCE_1_FEATURES_EXT;
        vk_prepend_struct(&info->features2, &info->swapchain_maintenance1_features);
    }

    if (vulkan_info->NV_raw_access_chains)
    {
        info->raw_access_chains_nv.sType = VK_STRUCTURE_TYPE_PHYSICAL_DEVICE_RAW_ACCESS_CHAINS_FEATURES_NV;
        vk_prepend_struct(&info->features2, &info->raw_access_chains_nv);
    }

    if (vulkan_info->EXT_device_address_binding_report)
    {
        info->address_binding_report_features.sType = VK_STRUCTURE_TYPE_PHYSICAL_DEVICE_ADDRESS_BINDING_REPORT_FEATURES_EXT;
        vk_prepend_struct(&info->features2, &info->address_binding_report_features);
    }

    if (vulkan_info->EXT_depth_bias_control)
    {
        info->depth_bias_control_features.sType = VK_STRUCTURE_TYPE_PHYSICAL_DEVICE_DEPTH_BIAS_CONTROL_FEATURES_EXT;
        vk_prepend_struct(&info->features2, &info->depth_bias_control_features);
    }

    if (vulkan_info->MESA_image_alignment_control)
    {
        info->image_alignment_control_features.sType = VK_STRUCTURE_TYPE_PHYSICAL_DEVICE_IMAGE_ALIGNMENT_CONTROL_FEATURES_MESA;
        info->image_alignment_control_properties.sType = VK_STRUCTURE_TYPE_PHYSICAL_DEVICE_IMAGE_ALIGNMENT_CONTROL_PROPERTIES_MESA;
        vk_prepend_struct(&info->features2, &info->image_alignment_control_features);
        vk_prepend_struct(&info->properties2, &info->image_alignment_control_properties);
    }

    VK_CALL(vkGetPhysicalDeviceFeatures2(device->vk_physical_device, &info->features2));
    VK_CALL(vkGetPhysicalDeviceProperties2(device->vk_physical_device, &info->properties2));
}

static void vkd3d_trace_physical_device_properties(const VkPhysicalDeviceProperties *properties)
{
    TRACE("Device name: %s.\n", properties->deviceName);
    TRACE("Vendor ID: %#x, Device ID: %#x.\n", properties->vendorID, properties->deviceID);
    if (properties->vendorID == VKD3D_VENDOR_ID_NVIDIA)
    {
        TRACE("Driver version: %#x (%u.%u.%u).\n", properties->driverVersion,
                VKD3D_DRIVER_VERSION_MAJOR_NV(properties->driverVersion),
                VKD3D_DRIVER_VERSION_MINOR_NV(properties->driverVersion),
                VKD3D_DRIVER_VERSION_PATCH_NV(properties->driverVersion));
    }
    else
    {
        TRACE("Driver version: %#x (%u.%u.%u).\n", properties->driverVersion,
                VK_VERSION_MAJOR(properties->driverVersion),
                VK_VERSION_MINOR(properties->driverVersion),
                VK_VERSION_PATCH(properties->driverVersion));
    }

    TRACE("API version: %u.%u.%u.\n",
            VK_VERSION_MAJOR(properties->apiVersion),
            VK_VERSION_MINOR(properties->apiVersion),
            VK_VERSION_PATCH(properties->apiVersion));
}

static void vkd3d_trace_physical_device(VkPhysicalDevice device,
        const struct vkd3d_physical_device_info *info,
        const struct vkd3d_vk_instance_procs *vk_procs)
{
    VKD3D_UNUSED char debug_buffer[VKD3D_DEBUG_FLAGS_BUFFER_SIZE];
    VkPhysicalDeviceMemoryProperties memory_properties;
    VkQueueFamilyProperties *queue_properties;
    unsigned int i, j;
    uint32_t count;

    vkd3d_trace_physical_device_properties(&info->properties2.properties);

    VK_CALL(vkGetPhysicalDeviceQueueFamilyProperties(device, &count, NULL));
    TRACE("Queue families [%u]:\n", count);

    if (!(queue_properties = vkd3d_calloc(count, sizeof(VkQueueFamilyProperties))))
        return;
    VK_CALL(vkGetPhysicalDeviceQueueFamilyProperties(device, &count, queue_properties));

    for (i = 0; i < count; ++i)
    {
        TRACE(" Queue family [%u]: flags %s, count %u, timestamp bits %u, image transfer granularity %s.\n",
                i, debug_vk_queue_flags(queue_properties[i].queueFlags, debug_buffer),
                queue_properties[i].queueCount, queue_properties[i].timestampValidBits,
                debug_vk_extent_3d(queue_properties[i].minImageTransferGranularity));
    }
    vkd3d_free(queue_properties);

    VK_CALL(vkGetPhysicalDeviceMemoryProperties(device, &memory_properties));
    for (i = 0; i < memory_properties.memoryHeapCount; ++i)
    {
        VKD3D_UNUSED const VkMemoryHeap *heap = &memory_properties.memoryHeaps[i];
        TRACE("Memory heap [%u]: size %#"PRIx64" (%"PRIu64" MiB), flags %s, memory types:\n",
                i, heap->size, heap->size / 1024 / 1024, debug_vk_memory_heap_flags(heap->flags, debug_buffer));
        for (j = 0; j < memory_properties.memoryTypeCount; ++j)
        {
            const VkMemoryType *type = &memory_properties.memoryTypes[j];
            if (type->heapIndex != i)
                continue;
            TRACE("  Memory type [%u]: flags %s.\n", j, debug_vk_memory_property_flags(type->propertyFlags, debug_buffer));
        }
    }
}

static void vkd3d_trace_physical_device_limits(const struct vkd3d_physical_device_info *info)
{
    TRACE("Device limits:\n");
    TRACE("  maxImageDimension1D: %u.\n", info->properties2.properties.limits.maxImageDimension1D);
    TRACE("  maxImageDimension2D: %u.\n", info->properties2.properties.limits.maxImageDimension2D);
    TRACE("  maxImageDimension3D: %u.\n", info->properties2.properties.limits.maxImageDimension3D);
    TRACE("  maxImageDimensionCube: %u.\n", info->properties2.properties.limits.maxImageDimensionCube);
    TRACE("  maxImageArrayLayers: %u.\n", info->properties2.properties.limits.maxImageArrayLayers);
    TRACE("  maxTexelBufferElements: %u.\n", info->properties2.properties.limits.maxTexelBufferElements);
    TRACE("  maxUniformBufferRange: %u.\n", info->properties2.properties.limits.maxUniformBufferRange);
    TRACE("  maxStorageBufferRange: %u.\n", info->properties2.properties.limits.maxStorageBufferRange);
    TRACE("  maxPushConstantsSize: %u.\n", info->properties2.properties.limits.maxPushConstantsSize);
    TRACE("  maxMemoryAllocationCount: %u.\n", info->properties2.properties.limits.maxMemoryAllocationCount);
    TRACE("  maxSamplerAllocationCount: %u.\n", info->properties2.properties.limits.maxSamplerAllocationCount);
    TRACE("  bufferImageGranularity: %#"PRIx64".\n", info->properties2.properties.limits.bufferImageGranularity);
    TRACE("  sparseAddressSpaceSize: %#"PRIx64".\n", info->properties2.properties.limits.sparseAddressSpaceSize);
    TRACE("  maxBoundDescriptorSets: %u.\n", info->properties2.properties.limits.maxBoundDescriptorSets);
    TRACE("  maxPerStageDescriptorSamplers: %u.\n", info->properties2.properties.limits.maxPerStageDescriptorSamplers);
    TRACE("  maxPerStageDescriptorUniformBuffers: %u.\n", info->properties2.properties.limits.maxPerStageDescriptorUniformBuffers);
    TRACE("  maxPerStageDescriptorStorageBuffers: %u.\n", info->properties2.properties.limits.maxPerStageDescriptorStorageBuffers);
    TRACE("  maxPerStageDescriptorSampledImages: %u.\n", info->properties2.properties.limits.maxPerStageDescriptorSampledImages);
    TRACE("  maxPerStageDescriptorStorageImages: %u.\n", info->properties2.properties.limits.maxPerStageDescriptorStorageImages);
    TRACE("  maxPerStageDescriptorInputAttachments: %u.\n", info->properties2.properties.limits.maxPerStageDescriptorInputAttachments);
    TRACE("  maxPerStageResources: %u.\n", info->properties2.properties.limits.maxPerStageResources);
    TRACE("  maxDescriptorSetSamplers: %u.\n", info->properties2.properties.limits.maxDescriptorSetSamplers);
    TRACE("  maxDescriptorSetUniformBuffers: %u.\n", info->properties2.properties.limits.maxDescriptorSetUniformBuffers);
    TRACE("  maxDescriptorSetUniformBuffersDynamic: %u.\n", info->properties2.properties.limits.maxDescriptorSetUniformBuffersDynamic);
    TRACE("  maxDescriptorSetStorageBuffers: %u.\n", info->properties2.properties.limits.maxDescriptorSetStorageBuffers);
    TRACE("  maxDescriptorSetStorageBuffersDynamic: %u.\n", info->properties2.properties.limits.maxDescriptorSetStorageBuffersDynamic);
    TRACE("  maxDescriptorSetSampledImages: %u.\n", info->properties2.properties.limits.maxDescriptorSetSampledImages);
    TRACE("  maxDescriptorSetStorageImages: %u.\n", info->properties2.properties.limits.maxDescriptorSetStorageImages);
    TRACE("  maxDescriptorSetInputAttachments: %u.\n", info->properties2.properties.limits.maxDescriptorSetInputAttachments);
    TRACE("  maxVertexInputAttributes: %u.\n", info->properties2.properties.limits.maxVertexInputAttributes);
    TRACE("  maxVertexInputBindings: %u.\n", info->properties2.properties.limits.maxVertexInputBindings);
    TRACE("  maxVertexInputAttributeOffset: %u.\n", info->properties2.properties.limits.maxVertexInputAttributeOffset);
    TRACE("  maxVertexInputBindingStride: %u.\n", info->properties2.properties.limits.maxVertexInputBindingStride);
    TRACE("  maxVertexOutputComponents: %u.\n", info->properties2.properties.limits.maxVertexOutputComponents);
    TRACE("  maxTessellationGenerationLevel: %u.\n", info->properties2.properties.limits.maxTessellationGenerationLevel);
    TRACE("  maxTessellationPatchSize: %u.\n", info->properties2.properties.limits.maxTessellationPatchSize);
    TRACE("  maxTessellationControlPerVertexInputComponents: %u.\n",
            info->properties2.properties.limits.maxTessellationControlPerVertexInputComponents);
    TRACE("  maxTessellationControlPerVertexOutputComponents: %u.\n",
            info->properties2.properties.limits.maxTessellationControlPerVertexOutputComponents);
    TRACE("  maxTessellationControlPerPatchOutputComponents: %u.\n",
            info->properties2.properties.limits.maxTessellationControlPerPatchOutputComponents);
    TRACE("  maxTessellationControlTotalOutputComponents: %u.\n",
            info->properties2.properties.limits.maxTessellationControlTotalOutputComponents);
    TRACE("  maxTessellationEvaluationInputComponents: %u.\n",
            info->properties2.properties.limits.maxTessellationEvaluationInputComponents);
    TRACE("  maxTessellationEvaluationOutputComponents: %u.\n",
            info->properties2.properties.limits.maxTessellationEvaluationOutputComponents);
    TRACE("  maxGeometryShaderInvocations: %u.\n", info->properties2.properties.limits.maxGeometryShaderInvocations);
    TRACE("  maxGeometryInputComponents: %u.\n", info->properties2.properties.limits.maxGeometryInputComponents);
    TRACE("  maxGeometryOutputComponents: %u.\n", info->properties2.properties.limits.maxGeometryOutputComponents);
    TRACE("  maxGeometryOutputVertices: %u.\n", info->properties2.properties.limits.maxGeometryOutputVertices);
    TRACE("  maxGeometryTotalOutputComponents: %u.\n", info->properties2.properties.limits.maxGeometryTotalOutputComponents);
    TRACE("  maxFragmentInputComponents: %u.\n", info->properties2.properties.limits.maxFragmentInputComponents);
    TRACE("  maxFragmentOutputAttachments: %u.\n", info->properties2.properties.limits.maxFragmentOutputAttachments);
    TRACE("  maxFragmentDualSrcAttachments: %u.\n", info->properties2.properties.limits.maxFragmentDualSrcAttachments);
    TRACE("  maxFragmentCombinedOutputResources: %u.\n", info->properties2.properties.limits.maxFragmentCombinedOutputResources);
    TRACE("  maxComputeSharedMemorySize: %u.\n", info->properties2.properties.limits.maxComputeSharedMemorySize);
    TRACE("  maxComputeWorkGroupCount: %u, %u, %u.\n", info->properties2.properties.limits.maxComputeWorkGroupCount[0],
            info->properties2.properties.limits.maxComputeWorkGroupCount[1], info->properties2.properties.limits.maxComputeWorkGroupCount[2]);
    TRACE("  maxComputeWorkGroupInvocations: %u.\n", info->properties2.properties.limits.maxComputeWorkGroupInvocations);
    TRACE("  maxComputeWorkGroupSize: %u, %u, %u.\n", info->properties2.properties.limits.maxComputeWorkGroupSize[0],
            info->properties2.properties.limits.maxComputeWorkGroupSize[1], info->properties2.properties.limits.maxComputeWorkGroupSize[2]);
    TRACE("  subPixelPrecisionBits: %u.\n", info->properties2.properties.limits.subPixelPrecisionBits);
    TRACE("  subTexelPrecisionBits: %u.\n", info->properties2.properties.limits.subTexelPrecisionBits);
    TRACE("  mipmapPrecisionBits: %u.\n", info->properties2.properties.limits.mipmapPrecisionBits);
    TRACE("  maxDrawIndexedIndexValue: %u.\n", info->properties2.properties.limits.maxDrawIndexedIndexValue);
    TRACE("  maxDrawIndirectCount: %u.\n", info->properties2.properties.limits.maxDrawIndirectCount);
    TRACE("  maxSamplerLodBias: %f.\n", info->properties2.properties.limits.maxSamplerLodBias);
    TRACE("  maxSamplerAnisotropy: %f.\n", info->properties2.properties.limits.maxSamplerAnisotropy);
    TRACE("  maxViewports: %u.\n", info->properties2.properties.limits.maxViewports);
    TRACE("  maxViewportDimensions: %u, %u.\n", info->properties2.properties.limits.maxViewportDimensions[0],
            info->properties2.properties.limits.maxViewportDimensions[1]);
    TRACE("  viewportBoundsRange: %f, %f.\n", info->properties2.properties.limits.viewportBoundsRange[0], info->properties2.properties.limits.viewportBoundsRange[1]);
    TRACE("  viewportSubPixelBits: %u.\n", info->properties2.properties.limits.viewportSubPixelBits);
    TRACE("  minMemoryMapAlignment: %u.\n", (unsigned int)info->properties2.properties.limits.minMemoryMapAlignment);
    TRACE("  minTexelBufferOffsetAlignment: %#"PRIx64".\n", info->properties2.properties.limits.minTexelBufferOffsetAlignment);
    TRACE("  minUniformBufferOffsetAlignment: %#"PRIx64".\n", info->properties2.properties.limits.minUniformBufferOffsetAlignment);
    TRACE("  minStorageBufferOffsetAlignment: %#"PRIx64".\n", info->properties2.properties.limits.minStorageBufferOffsetAlignment);
    TRACE("  minTexelOffset: %d.\n", info->properties2.properties.limits.minTexelOffset);
    TRACE("  maxTexelOffset: %u.\n", info->properties2.properties.limits.maxTexelOffset);
    TRACE("  minTexelGatherOffset: %d.\n", info->properties2.properties.limits.minTexelGatherOffset);
    TRACE("  maxTexelGatherOffset: %u.\n", info->properties2.properties.limits.maxTexelGatherOffset);
    TRACE("  minInterpolationOffset: %f.\n", info->properties2.properties.limits.minInterpolationOffset);
    TRACE("  maxInterpolationOffset: %f.\n", info->properties2.properties.limits.maxInterpolationOffset);
    TRACE("  subPixelInterpolationOffsetBits: %u.\n", info->properties2.properties.limits.subPixelInterpolationOffsetBits);
    TRACE("  maxFramebufferWidth: %u.\n", info->properties2.properties.limits.maxFramebufferWidth);
    TRACE("  maxFramebufferHeight: %u.\n", info->properties2.properties.limits.maxFramebufferHeight);
    TRACE("  maxFramebufferLayers: %u.\n", info->properties2.properties.limits.maxFramebufferLayers);
    TRACE("  framebufferColorSampleCounts: %#x.\n", info->properties2.properties.limits.framebufferColorSampleCounts);
    TRACE("  framebufferDepthSampleCounts: %#x.\n", info->properties2.properties.limits.framebufferDepthSampleCounts);
    TRACE("  framebufferStencilSampleCounts: %#x.\n", info->properties2.properties.limits.framebufferStencilSampleCounts);
    TRACE("  framebufferNoAttachmentsSampleCounts: %#x.\n", info->properties2.properties.limits.framebufferNoAttachmentsSampleCounts);
    TRACE("  maxColorAttachments: %u.\n", info->properties2.properties.limits.maxColorAttachments);
    TRACE("  sampledImageColorSampleCounts: %#x.\n", info->properties2.properties.limits.sampledImageColorSampleCounts);
    TRACE("  sampledImageIntegerSampleCounts: %#x.\n", info->properties2.properties.limits.sampledImageIntegerSampleCounts);
    TRACE("  sampledImageDepthSampleCounts: %#x.\n", info->properties2.properties.limits.sampledImageDepthSampleCounts);
    TRACE("  sampledImageStencilSampleCounts: %#x.\n", info->properties2.properties.limits.sampledImageStencilSampleCounts);
    TRACE("  storageImageSampleCounts: %#x.\n", info->properties2.properties.limits.storageImageSampleCounts);
    TRACE("  maxSampleMaskWords: %u.\n", info->properties2.properties.limits.maxSampleMaskWords);
    TRACE("  timestampComputeAndGraphics: %#x.\n", info->properties2.properties.limits.timestampComputeAndGraphics);
    TRACE("  timestampPeriod: %f.\n", info->properties2.properties.limits.timestampPeriod);
    TRACE("  maxClipDistances: %u.\n", info->properties2.properties.limits.maxClipDistances);
    TRACE("  maxCullDistances: %u.\n", info->properties2.properties.limits.maxCullDistances);
    TRACE("  maxCombinedClipAndCullDistances: %u.\n", info->properties2.properties.limits.maxCombinedClipAndCullDistances);
    TRACE("  discreteQueuePriorities: %u.\n", info->properties2.properties.limits.discreteQueuePriorities);
    TRACE("  pointSizeRange: %f, %f.\n", info->properties2.properties.limits.pointSizeRange[0], info->properties2.properties.limits.pointSizeRange[1]);
    TRACE("  lineWidthRange: %f, %f,\n", info->properties2.properties.limits.lineWidthRange[0], info->properties2.properties.limits.lineWidthRange[1]);
    TRACE("  pointSizeGranularity: %f.\n", info->properties2.properties.limits.pointSizeGranularity);
    TRACE("  lineWidthGranularity: %f.\n", info->properties2.properties.limits.lineWidthGranularity);
    TRACE("  strictLines: %#x.\n", info->properties2.properties.limits.strictLines);
    TRACE("  standardSampleLocations: %#x.\n", info->properties2.properties.limits.standardSampleLocations);
    TRACE("  optimalBufferCopyOffsetAlignment: %#"PRIx64".\n", info->properties2.properties.limits.optimalBufferCopyOffsetAlignment);
    TRACE("  optimalBufferCopyRowPitchAlignment: %#"PRIx64".\n", info->properties2.properties.limits.optimalBufferCopyRowPitchAlignment);
    TRACE("  nonCoherentAtomSize: %#"PRIx64".\n", info->properties2.properties.limits.nonCoherentAtomSize);

    TRACE("  VkPhysicalDeviceDescriptorIndexingPropertiesEXT:\n");
    TRACE("    maxUpdateAfterBindDescriptorsInAllPools: %u.\n",
            info->vulkan_1_2_properties.maxUpdateAfterBindDescriptorsInAllPools);

    TRACE("    shaderUniformBufferArrayNonUniformIndexingNative: %#x.\n",
            info->vulkan_1_2_properties.shaderUniformBufferArrayNonUniformIndexingNative);
    TRACE("    shaderSampledImageArrayNonUniformIndexingNative: %#x.\n",
            info->vulkan_1_2_properties.shaderSampledImageArrayNonUniformIndexingNative);
    TRACE("    shaderStorageBufferArrayNonUniformIndexingNative: %#x.\n",
            info->vulkan_1_2_properties.shaderStorageBufferArrayNonUniformIndexingNative);
    TRACE("    shaderStorageImageArrayNonUniformIndexingNative: %#x.\n",
            info->vulkan_1_2_properties.shaderStorageImageArrayNonUniformIndexingNative);
    TRACE("    shaderInputAttachmentArrayNonUniformIndexingNative: %#x.\n",
            info->vulkan_1_2_properties.shaderInputAttachmentArrayNonUniformIndexingNative);

    TRACE("    robustBufferAccessUpdateAfterBind: %#x.\n",
            info->vulkan_1_2_properties.robustBufferAccessUpdateAfterBind);
    TRACE("    quadDivergentImplicitLod: %#x.\n",
            info->vulkan_1_2_properties.quadDivergentImplicitLod);

    TRACE("    maxPerStageDescriptorUpdateAfterBindSamplers: %u.\n",
            info->vulkan_1_2_properties.maxPerStageDescriptorUpdateAfterBindSamplers);
    TRACE("    maxPerStageDescriptorUpdateAfterBindUniformBuffers: %u.\n",
            info->vulkan_1_2_properties.maxPerStageDescriptorUpdateAfterBindUniformBuffers);
    TRACE("    maxPerStageDescriptorUpdateAfterBindStorageBuffers: %u.\n",
            info->vulkan_1_2_properties.maxPerStageDescriptorUpdateAfterBindStorageBuffers);
    TRACE("    maxPerStageDescriptorUpdateAfterBindSampledImages: %u.\n",
            info->vulkan_1_2_properties.maxPerStageDescriptorUpdateAfterBindSampledImages);
    TRACE("    maxPerStageDescriptorUpdateAfterBindStorageImages: %u.\n",
            info->vulkan_1_2_properties.maxPerStageDescriptorUpdateAfterBindStorageImages);
    TRACE("    maxPerStageDescriptorUpdateAfterBindInputAttachments: %u.\n",
            info->vulkan_1_2_properties.maxPerStageDescriptorUpdateAfterBindInputAttachments);
    TRACE("    maxPerStageUpdateAfterBindResources: %u.\n",
            info->vulkan_1_2_properties.maxPerStageUpdateAfterBindResources);

    TRACE("    maxDescriptorSetUpdateAfterBindSamplers: %u.\n",
            info->vulkan_1_2_properties.maxDescriptorSetUpdateAfterBindSamplers);
    TRACE("    maxDescriptorSetUpdateAfterBindUniformBuffers: %u.\n",
            info->vulkan_1_2_properties.maxDescriptorSetUpdateAfterBindUniformBuffers);
    TRACE("    maxDescriptorSetUpdateAfterBindUniformBuffersDynamic: %u.\n",
            info->vulkan_1_2_properties.maxDescriptorSetUpdateAfterBindUniformBuffersDynamic);
    TRACE("    maxDescriptorSetUpdateAfterBindStorageBuffers: %u.\n",
            info->vulkan_1_2_properties.maxDescriptorSetUpdateAfterBindStorageBuffers);
    TRACE("    maxDescriptorSetUpdateAfterBindStorageBuffersDynamic: %u.\n",
            info->vulkan_1_2_properties.maxDescriptorSetUpdateAfterBindStorageBuffersDynamic);
    TRACE("    maxDescriptorSetUpdateAfterBindSampledImages: %u.\n",
            info->vulkan_1_2_properties.maxDescriptorSetUpdateAfterBindSampledImages);
    TRACE("    maxDescriptorSetUpdateAfterBindStorageImages: %u.\n",
            info->vulkan_1_2_properties.maxDescriptorSetUpdateAfterBindStorageImages);
    TRACE("    maxDescriptorSetUpdateAfterBindInputAttachments: %u.\n",
            info->vulkan_1_2_properties.maxDescriptorSetUpdateAfterBindInputAttachments);

    TRACE("    maxPerSetDescriptors: %u.\n", info->vulkan_1_1_properties.maxPerSetDescriptors);
    TRACE("    maxMemoryAllocationSize: %#"PRIx64".\n", info->vulkan_1_1_properties.maxMemoryAllocationSize);

    TRACE("  VkPhysicalDeviceTexelBufferAlignmentPropertiesEXT:\n");
    TRACE("    storageTexelBufferOffsetAlignmentBytes: %#"PRIx64".\n",
            info->vulkan_1_3_properties.storageTexelBufferOffsetAlignmentBytes);
    TRACE("    storageTexelBufferOffsetSingleTexelAlignment: %#x.\n",
            info->vulkan_1_3_properties.storageTexelBufferOffsetSingleTexelAlignment);
    TRACE("    uniformTexelBufferOffsetAlignmentBytes: %#"PRIx64".\n",
            info->vulkan_1_3_properties.uniformTexelBufferOffsetAlignmentBytes);
    TRACE("    uniformTexelBufferOffsetSingleTexelAlignment: %#x.\n",
            info->vulkan_1_3_properties.uniformTexelBufferOffsetSingleTexelAlignment);

    TRACE("  VkPhysicalDeviceTransformFeedbackPropertiesEXT:\n");
    TRACE("    maxTransformFeedbackStreams: %u.\n", info->xfb_properties.maxTransformFeedbackStreams);
    TRACE("    maxTransformFeedbackBuffers: %u.\n", info->xfb_properties.maxTransformFeedbackBuffers);
    TRACE("    maxTransformFeedbackBufferSize: %#"PRIx64".\n", info->xfb_properties.maxTransformFeedbackBufferSize);
    TRACE("    maxTransformFeedbackStreamDataSize: %u.\n", info->xfb_properties.maxTransformFeedbackStreamDataSize);
    TRACE("    maxTransformFeedbackBufferDataSize: %u.\n", info->xfb_properties.maxTransformFeedbackBufferDataSize);
    TRACE("    maxTransformFeedbackBufferDataStride: %u.\n", info->xfb_properties.maxTransformFeedbackBufferDataStride);
    TRACE("    transformFeedbackQueries: %#x.\n", info->xfb_properties.transformFeedbackQueries);
    TRACE("    transformFeedbackStreamsLinesTriangles: %#x.\n", info->xfb_properties.transformFeedbackStreamsLinesTriangles);
    TRACE("    transformFeedbackRasterizationStreamSelect: %#x.\n", info->xfb_properties.transformFeedbackRasterizationStreamSelect);
    TRACE("    transformFeedbackDraw: %x.\n", info->xfb_properties.transformFeedbackDraw);

    TRACE("  VkPhysicalDeviceVertexAttributeDivisorPropertiesEXT:\n");
    TRACE("    maxVertexAttribDivisor: %u.\n", info->vertex_divisor_properties.maxVertexAttribDivisor);
}

static void vkd3d_trace_physical_device_features(const struct vkd3d_physical_device_info *info)
{
    TRACE("Device features:\n");
    TRACE("  robustBufferAccess: %#x.\n", info->features2.features.robustBufferAccess);
    TRACE("  fullDrawIndexUint32: %#x.\n", info->features2.features.fullDrawIndexUint32);
    TRACE("  imageCubeArray: %#x.\n", info->features2.features.imageCubeArray);
    TRACE("  independentBlend: %#x.\n", info->features2.features.independentBlend);
    TRACE("  geometryShader: %#x.\n", info->features2.features.geometryShader);
    TRACE("  tessellationShader: %#x.\n", info->features2.features.tessellationShader);
    TRACE("  sampleRateShading: %#x.\n", info->features2.features.sampleRateShading);
    TRACE("  dualSrcBlend: %#x.\n", info->features2.features.dualSrcBlend);
    TRACE("  logicOp: %#x.\n", info->features2.features.logicOp);
    TRACE("  multiDrawIndirect: %#x.\n", info->features2.features.multiDrawIndirect);
    TRACE("  drawIndirectFirstInstance: %#x.\n", info->features2.features.drawIndirectFirstInstance);
    TRACE("  depthClamp: %#x.\n", info->features2.features.depthClamp);
    TRACE("  depthBiasClamp: %#x.\n", info->features2.features.depthBiasClamp);
    TRACE("  fillModeNonSolid: %#x.\n", info->features2.features.fillModeNonSolid);
    TRACE("  depthBounds: %#x.\n", info->features2.features.depthBounds);
    TRACE("  wideLines: %#x.\n", info->features2.features.wideLines);
    TRACE("  largePoints: %#x.\n", info->features2.features.largePoints);
    TRACE("  alphaToOne: %#x.\n", info->features2.features.alphaToOne);
    TRACE("  multiViewport: %#x.\n", info->features2.features.multiViewport);
    TRACE("  samplerAnisotropy: %#x.\n", info->features2.features.samplerAnisotropy);
    TRACE("  textureCompressionETC2: %#x.\n", info->features2.features.textureCompressionETC2);
    TRACE("  textureCompressionASTC_LDR: %#x.\n", info->features2.features.textureCompressionASTC_LDR);
    TRACE("  textureCompressionBC: %#x.\n", info->features2.features.textureCompressionBC);
    TRACE("  occlusionQueryPrecise: %#x.\n", info->features2.features.occlusionQueryPrecise);
    TRACE("  pipelineStatisticsQuery: %#x.\n", info->features2.features.pipelineStatisticsQuery);
    TRACE("  vertexOipelineStoresAndAtomics: %#x.\n", info->features2.features.vertexPipelineStoresAndAtomics);
    TRACE("  fragmentStoresAndAtomics: %#x.\n", info->features2.features.fragmentStoresAndAtomics);
    TRACE("  shaderTessellationAndGeometryPointSize: %#x.\n", info->features2.features.shaderTessellationAndGeometryPointSize);
    TRACE("  shaderImageGatherExtended: %#x.\n", info->features2.features.shaderImageGatherExtended);
    TRACE("  shaderStorageImageExtendedFormats: %#x.\n", info->features2.features.shaderStorageImageExtendedFormats);
    TRACE("  shaderStorageImageMultisample: %#x.\n", info->features2.features.shaderStorageImageMultisample);
    TRACE("  shaderStorageImageReadWithoutFormat: %#x.\n", info->features2.features.shaderStorageImageReadWithoutFormat);
    TRACE("  shaderStorageImageWriteWithoutFormat: %#x.\n", info->features2.features.shaderStorageImageWriteWithoutFormat);
    TRACE("  shaderUniformBufferArrayDynamicIndexing: %#x.\n", info->features2.features.shaderUniformBufferArrayDynamicIndexing);
    TRACE("  shaderSampledImageArrayDynamicIndexing: %#x.\n", info->features2.features.shaderSampledImageArrayDynamicIndexing);
    TRACE("  shaderStorageBufferArrayDynamicIndexing: %#x.\n", info->features2.features.shaderStorageBufferArrayDynamicIndexing);
    TRACE("  shaderStorageImageArrayDynamicIndexing: %#x.\n", info->features2.features.shaderStorageImageArrayDynamicIndexing);
    TRACE("  shaderClipDistance: %#x.\n", info->features2.features.shaderClipDistance);
    TRACE("  shaderCullDistance: %#x.\n", info->features2.features.shaderCullDistance);
    TRACE("  shaderFloat64: %#x.\n", info->features2.features.shaderFloat64);
    TRACE("  shaderInt64: %#x.\n", info->features2.features.shaderInt64);
    TRACE("  shaderInt16: %#x.\n", info->features2.features.shaderInt16);
    TRACE("  shaderResourceResidency: %#x.\n", info->features2.features.shaderResourceResidency);
    TRACE("  shaderResourceMinLod: %#x.\n", info->features2.features.shaderResourceMinLod);
    TRACE("  sparseBinding: %#x.\n", info->features2.features.sparseBinding);
    TRACE("  sparseResidencyBuffer: %#x.\n", info->features2.features.sparseResidencyBuffer);
    TRACE("  sparseResidencyImage2D: %#x.\n", info->features2.features.sparseResidencyImage2D);
    TRACE("  sparseResidencyImage3D: %#x.\n", info->features2.features.sparseResidencyImage3D);
    TRACE("  sparseResidency2Samples: %#x.\n", info->features2.features.sparseResidency2Samples);
    TRACE("  sparseResidency4Samples: %#x.\n", info->features2.features.sparseResidency4Samples);
    TRACE("  sparseResidency8Samples: %#x.\n", info->features2.features.sparseResidency8Samples);
    TRACE("  sparseResidency16Samples: %#x.\n", info->features2.features.sparseResidency16Samples);
    TRACE("  sparseResidencyAliased: %#x.\n", info->features2.features.sparseResidencyAliased);
    TRACE("  variableMultisampleRate: %#x.\n", info->features2.features.variableMultisampleRate);
    TRACE("  inheritedQueries: %#x.\n", info->features2.features.inheritedQueries);

    TRACE("  VkPhysicalDeviceDescriptorIndexingFeaturesEXT:\n");
    TRACE("    shaderInputAttachmentArrayDynamicIndexing: %#x.\n",
            info->vulkan_1_2_features.shaderInputAttachmentArrayDynamicIndexing);
    TRACE("    shaderUniformTexelBufferArrayDynamicIndexing: %#x.\n",
            info->vulkan_1_2_features.shaderUniformTexelBufferArrayDynamicIndexing);
    TRACE("    shaderStorageTexelBufferArrayDynamicIndexing: %#x.\n",
            info->vulkan_1_2_features.shaderStorageTexelBufferArrayDynamicIndexing);

    TRACE("    shaderUniformBufferArrayNonUniformIndexing: %#x.\n",
            info->vulkan_1_2_features.shaderUniformBufferArrayNonUniformIndexing);
    TRACE("    shaderSampledImageArrayNonUniformIndexing: %#x.\n",
            info->vulkan_1_2_features.shaderSampledImageArrayNonUniformIndexing);
    TRACE("    shaderStorageBufferArrayNonUniformIndexing: %#x.\n",
            info->vulkan_1_2_features.shaderStorageBufferArrayNonUniformIndexing);
    TRACE("    shaderStorageImageArrayNonUniformIndexing: %#x.\n",
            info->vulkan_1_2_features.shaderStorageImageArrayNonUniformIndexing);
    TRACE("    shaderInputAttachmentArrayNonUniformIndexing: %#x.\n",
            info->vulkan_1_2_features.shaderInputAttachmentArrayNonUniformIndexing);
    TRACE("    shaderUniformTexelBufferArrayNonUniformIndexing: %#x.\n",
            info->vulkan_1_2_features.shaderUniformTexelBufferArrayNonUniformIndexing);
    TRACE("    shaderStorageTexelBufferArrayNonUniformIndexing: %#x.\n",
            info->vulkan_1_2_features.shaderStorageTexelBufferArrayNonUniformIndexing);

    TRACE("    descriptorBindingUniformBufferUpdateAfterBind: %#x.\n",
            info->vulkan_1_2_features.descriptorBindingUniformBufferUpdateAfterBind);
    TRACE("    descriptorBindingSampledImageUpdateAfterBind: %#x.\n",
            info->vulkan_1_2_features.descriptorBindingSampledImageUpdateAfterBind);
    TRACE("    descriptorBindingStorageImageUpdateAfterBind: %#x.\n",
            info->vulkan_1_2_features.descriptorBindingStorageImageUpdateAfterBind);
    TRACE("    descriptorBindingStorageBufferUpdateAfterBind: %#x.\n",
            info->vulkan_1_2_features.descriptorBindingStorageBufferUpdateAfterBind);
    TRACE("    descriptorBindingUniformTexelBufferUpdateAfterBind: %#x.\n",
            info->vulkan_1_2_features.descriptorBindingUniformTexelBufferUpdateAfterBind);
    TRACE("    descriptorBindingStorageTexelBufferUpdateAfterBind: %#x.\n",
            info->vulkan_1_2_features.descriptorBindingStorageTexelBufferUpdateAfterBind);

    TRACE("    descriptorBindingUpdateUnusedWhilePending: %#x.\n",
            info->vulkan_1_2_features.descriptorBindingUpdateUnusedWhilePending);
    TRACE("    descriptorBindingPartiallyBound: %#x.\n",
            info->vulkan_1_2_features.descriptorBindingPartiallyBound);
    TRACE("    descriptorBindingVariableDescriptorCount: %#x.\n",
            info->vulkan_1_2_features.descriptorBindingVariableDescriptorCount);
    TRACE("    runtimeDescriptorArray: %#x.\n",
            info->vulkan_1_2_features.runtimeDescriptorArray);

    TRACE("  VkPhysicalDeviceConditionalRenderingFeaturesEXT:\n");
    TRACE("    conditionalRendering: %#x.\n", info->conditional_rendering_features.conditionalRendering);

    TRACE("  VkPhysicalDeviceDepthClipEnableFeaturesEXT:\n");
    TRACE("    depthClipEnable: %#x.\n", info->depth_clip_features.depthClipEnable);

    TRACE("  VkPhysicalDeviceTransformFeedbackFeaturesEXT:\n");
    TRACE("    transformFeedback: %#x.\n", info->xfb_features.transformFeedback);
    TRACE("    geometryStreams: %#x.\n", info->xfb_features.geometryStreams);

    TRACE("  VkPhysicalDeviceVertexAttributeDivisorFeaturesEXT:\n");
    TRACE("    vertexAttributeInstanceRateDivisor: %#x.\n",
            info->vertex_divisor_features.vertexAttributeInstanceRateDivisor);
    TRACE("    vertexAttributeInstanceRateZeroDivisor: %#x.\n",
            info->vertex_divisor_features.vertexAttributeInstanceRateZeroDivisor);

    TRACE("  VkPhysicalDeviceCustomBorderColorFeaturesEXT:\n");
    TRACE("    customBorderColors: %#x\n", info->custom_border_color_features.customBorderColors);
    TRACE("    customBorderColorWithoutFormat: %#x\n", info->custom_border_color_features.customBorderColorWithoutFormat);

    TRACE("  VkPhysicalDeviceMeshShaderFeaturesEXT:\n");
    TRACE("    meshShader: %#x\n", info->mesh_shader_features.meshShader);
    TRACE("    taskShader: %#x\n", info->mesh_shader_features.taskShader);
    TRACE("    multiviewMeshShader: %#x\n", info->mesh_shader_features.multiviewMeshShader);
    TRACE("    primitiveFragmentShadingRateMeshShader: %#x\n", info->mesh_shader_features.primitiveFragmentShadingRateMeshShader);

    TRACE("  VkPhysicalDeviceLineRasterizationFeaturesEXT:\n");
    TRACE("    rectangularLines: %u\n", info->line_rasterization_features.rectangularLines);
    TRACE("    smoothLines: %u\n", info->line_rasterization_features.smoothLines);
}

static HRESULT vkd3d_init_device_extensions(struct d3d12_device *device,
        const struct vkd3d_device_create_info *create_info,
        uint32_t *device_extension_count, bool *user_extension_supported)
{
    const struct vkd3d_vk_instance_procs *vk_procs = &device->vkd3d_instance->vk_procs;
    VkPhysicalDevice physical_device = device->vk_physical_device;
    struct vkd3d_vulkan_info *vulkan_info = &device->vk_info;
    VkExtensionProperties *vk_extensions;
    uint32_t count;
    VkResult vr;

    *device_extension_count = 0;

    if ((vr = VK_CALL(vkEnumerateDeviceExtensionProperties(physical_device, NULL, &count, NULL))) < 0)
    {
        ERR("Failed to enumerate device extensions, vr %d.\n", vr);
        return hresult_from_vk_result(vr);
    }
    if (!count)
        return S_OK;

    if (!(vk_extensions = vkd3d_calloc(count, sizeof(*vk_extensions))))
        return E_OUTOFMEMORY;

    TRACE("Enumerating %u device extensions.\n", count);
    if ((vr = VK_CALL(vkEnumerateDeviceExtensionProperties(physical_device, NULL, &count, vk_extensions))) < 0)
    {
        ERR("Failed to enumerate device extensions, vr %d.\n", vr);
        vkd3d_free(vk_extensions);
        return hresult_from_vk_result(vr);
    }

    *device_extension_count = vkd3d_check_extensions(vk_extensions, count, NULL, 0,
            optional_device_extensions, ARRAY_SIZE(optional_device_extensions),
            create_info->device_extensions,
            create_info->device_extension_count,
            create_info->optional_device_extensions,
            create_info->optional_device_extension_count,
            user_extension_supported, vulkan_info, "device");

    if (get_spec_version(vk_extensions, count, VK_EXT_VERTEX_ATTRIBUTE_DIVISOR_EXTENSION_NAME) < 3)
        vulkan_info->EXT_vertex_attribute_divisor = false;

    vkd3d_free(vk_extensions);
    return S_OK;
}

static HRESULT vkd3d_init_device_caps(struct d3d12_device *device,
        const struct vkd3d_device_create_info *create_info,
        struct vkd3d_physical_device_info *physical_device_info)
{
    const struct vkd3d_vk_instance_procs *vk_procs = &device->vkd3d_instance->vk_procs;
    VkPhysicalDeviceExtendedDynamicState3FeaturesEXT *extended_dynamic_state3;
    VkPhysicalDeviceAccelerationStructureFeaturesKHR *acceleration_structure;
    VkPhysicalDeviceLineRasterizationFeaturesEXT *line_rasterization;
    VkPhysicalDeviceDescriptorBufferFeaturesEXT *descriptor_buffer;
    VkPhysicalDevice physical_device = device->vk_physical_device;
    struct vkd3d_vulkan_info *vulkan_info = &device->vk_info;
    VkPhysicalDeviceFeatures *features;
    bool single_storage_texel;
    bool single_uniform_texel;

    vkd3d_trace_physical_device(physical_device, physical_device_info, vk_procs);
    vkd3d_trace_physical_device_features(physical_device_info);
    vkd3d_trace_physical_device_limits(physical_device_info);

    features = &physical_device_info->features2.features;

    if (!features->sparseResidencyBuffer || !features->sparseResidencyImage2D)
    {
        features->sparseResidencyBuffer = VK_FALSE;
        features->sparseResidencyImage2D = VK_FALSE;
        physical_device_info->properties2.properties.sparseProperties.residencyNonResidentStrict = VK_FALSE;
    }

    /* We need independent interpolation to use GPL. */
    if (!physical_device_info->graphics_pipeline_library_properties.graphicsPipelineLibraryIndependentInterpolationDecoration)
    {
        vulkan_info->EXT_graphics_pipeline_library = false;
        physical_device_info->graphics_pipeline_library_features.graphicsPipelineLibrary = VK_FALSE;
    }

    vulkan_info->device_limits = physical_device_info->properties2.properties.limits;
    vulkan_info->sparse_properties = physical_device_info->properties2.properties.sparseProperties;
    vulkan_info->rasterization_stream = physical_device_info->xfb_properties.transformFeedbackRasterizationStreamSelect;
    vulkan_info->max_vertex_attrib_divisor = max(physical_device_info->vertex_divisor_properties.maxVertexAttribDivisor, 1);

    if (!physical_device_info->conditional_rendering_features.conditionalRendering)
        vulkan_info->EXT_conditional_rendering = false;
    if (!physical_device_info->depth_clip_features.depthClipEnable)
        vulkan_info->EXT_depth_clip_enable = false;

    if (!physical_device_info->vertex_divisor_features.vertexAttributeInstanceRateDivisor ||
            !physical_device_info->vertex_divisor_features.vertexAttributeInstanceRateZeroDivisor)
    {
        ERR("Lacking support for VK_EXT_vertex_attribute_divisor.\n");
        return E_INVALIDARG;
    }

    if (!physical_device_info->xfb_properties.transformFeedbackQueries)
    {
        ERR("Lacking support for transform feedback.\n");
        return E_INVALIDARG;
    }

    single_storage_texel =
            physical_device_info->vulkan_1_3_properties.storageTexelBufferOffsetSingleTexelAlignment ||
            physical_device_info->vulkan_1_3_properties.storageTexelBufferOffsetAlignmentBytes == 1;

    /* ANV workaround, uniform texel is not set, but alignment requirement is 1, which is basically the same thing. */
    single_uniform_texel =
            physical_device_info->vulkan_1_3_properties.uniformTexelBufferOffsetSingleTexelAlignment ||
            physical_device_info->vulkan_1_3_properties.uniformTexelBufferOffsetAlignmentBytes == 1;

    if (!single_storage_texel || !single_uniform_texel)
    {
        ERR("Lacking support for single texel alignment.\n");
        return E_INVALIDARG;
    }

    /* Disable unused Vulkan features. The following features need to remain enabled
     * for DXVK in order to support D3D11on12: hostQueryReset, vulkanMemoryModel. */
    features->shaderTessellationAndGeometryPointSize = VK_FALSE;

    physical_device_info->vulkan_1_1_features.protectedMemory = VK_FALSE;
    physical_device_info->vulkan_1_1_features.samplerYcbcrConversion = VK_FALSE;

    physical_device_info->vulkan_1_2_features.storageBuffer8BitAccess = VK_FALSE;
    physical_device_info->vulkan_1_2_features.uniformAndStorageBuffer8BitAccess = VK_FALSE;
    physical_device_info->vulkan_1_2_features.storagePushConstant8 = VK_FALSE;
    physical_device_info->vulkan_1_2_features.shaderInputAttachmentArrayDynamicIndexing = VK_FALSE;
    physical_device_info->vulkan_1_2_features.shaderInputAttachmentArrayNonUniformIndexing = VK_FALSE;
    physical_device_info->vulkan_1_2_features.bufferDeviceAddressCaptureReplay = VK_FALSE;
    physical_device_info->vulkan_1_2_features.bufferDeviceAddressMultiDevice = VK_FALSE;
    physical_device_info->vulkan_1_2_features.imagelessFramebuffer = VK_FALSE;
    physical_device_info->vulkan_1_2_features.vulkanMemoryModelAvailabilityVisibilityChains = VK_FALSE;

    physical_device_info->vulkan_1_3_features.robustImageAccess = VK_FALSE;
    physical_device_info->vulkan_1_3_features.inlineUniformBlock = VK_FALSE;
    physical_device_info->vulkan_1_3_features.descriptorBindingInlineUniformBlockUpdateAfterBind = VK_FALSE;
    physical_device_info->vulkan_1_3_features.privateData = VK_FALSE;
    physical_device_info->vulkan_1_3_features.textureCompressionASTC_HDR = VK_FALSE;

    descriptor_buffer = &physical_device_info->descriptor_buffer_features;
    descriptor_buffer->descriptorBufferCaptureReplay = VK_FALSE;
    descriptor_buffer->descriptorBufferImageLayoutIgnored = VK_FALSE;

    /* We only use dynamic rasterization samples. Also Keep the following enabled for 11on12:
     * alphaToCoverage, sampleMask, lineRasterizationMode, depthClipEnable. */
    extended_dynamic_state3 = &physical_device_info->extended_dynamic_state3_features;
    extended_dynamic_state3->extendedDynamicState3TessellationDomainOrigin = VK_FALSE;
    extended_dynamic_state3->extendedDynamicState3DepthClampEnable = VK_FALSE;
    extended_dynamic_state3->extendedDynamicState3PolygonMode = VK_FALSE;
    extended_dynamic_state3->extendedDynamicState3AlphaToOneEnable = VK_FALSE;
    extended_dynamic_state3->extendedDynamicState3LogicOpEnable = VK_FALSE;
    extended_dynamic_state3->extendedDynamicState3ColorBlendEnable = VK_FALSE;
    extended_dynamic_state3->extendedDynamicState3ColorBlendEquation = VK_FALSE;
    extended_dynamic_state3->extendedDynamicState3ColorWriteMask = VK_FALSE;
    extended_dynamic_state3->extendedDynamicState3RasterizationStream = VK_FALSE;
    extended_dynamic_state3->extendedDynamicState3ConservativeRasterizationMode = VK_FALSE;
    extended_dynamic_state3->extendedDynamicState3ExtraPrimitiveOverestimationSize = VK_FALSE;
    extended_dynamic_state3->extendedDynamicState3SampleLocationsEnable = VK_FALSE;
    extended_dynamic_state3->extendedDynamicState3ColorBlendAdvanced = VK_FALSE;
    extended_dynamic_state3->extendedDynamicState3ProvokingVertexMode = VK_FALSE;
    extended_dynamic_state3->extendedDynamicState3LineStippleEnable = VK_FALSE;
    extended_dynamic_state3->extendedDynamicState3DepthClipNegativeOneToOne = VK_FALSE;
    extended_dynamic_state3->extendedDynamicState3ViewportWScalingEnable = VK_FALSE;
    extended_dynamic_state3->extendedDynamicState3ViewportSwizzle = VK_FALSE;
    extended_dynamic_state3->extendedDynamicState3CoverageToColorEnable = VK_FALSE;
    extended_dynamic_state3->extendedDynamicState3CoverageToColorLocation = VK_FALSE;
    extended_dynamic_state3->extendedDynamicState3CoverageModulationMode = VK_FALSE;
    extended_dynamic_state3->extendedDynamicState3CoverageModulationTableEnable = VK_FALSE;
    extended_dynamic_state3->extendedDynamicState3CoverageModulationTable = VK_FALSE;
    extended_dynamic_state3->extendedDynamicState3CoverageReductionMode = VK_FALSE;
    extended_dynamic_state3->extendedDynamicState3RepresentativeFragmentTestEnable = VK_FALSE;
    extended_dynamic_state3->extendedDynamicState3ShadingRateImageEnable = VK_FALSE;

    acceleration_structure = &physical_device_info->acceleration_structure_features;
    acceleration_structure->accelerationStructureCaptureReplay = VK_FALSE;
    acceleration_structure->accelerationStructureHostCommands = VK_FALSE;
    acceleration_structure->accelerationStructureIndirectBuild = VK_FALSE;
    physical_device_info->ray_tracing_pipeline_features.rayTracingPipelineShaderGroupHandleCaptureReplay = VK_FALSE;
    physical_device_info->ray_tracing_pipeline_features.rayTracingPipelineShaderGroupHandleCaptureReplayMixed = VK_FALSE;

    line_rasterization = &physical_device_info->line_rasterization_features;
    line_rasterization->bresenhamLines = VK_FALSE;
    line_rasterization->stippledRectangularLines = VK_FALSE;
    line_rasterization->stippledBresenhamLines = VK_FALSE;
    line_rasterization->stippledSmoothLines = VK_FALSE;

    /* Don't need or require this. Dynamic patch control points is nice, but not required. */
    physical_device_info->extended_dynamic_state2_features.extendedDynamicState2LogicOp = VK_FALSE;

    /* Unneeded. */
    physical_device_info->device_generated_commands_compute_features_nv.deviceGeneratedComputeCaptureReplay = VK_FALSE;
    physical_device_info->device_generated_commands_compute_features_nv.deviceGeneratedComputePipelines = VK_FALSE;

    if (!physical_device_info->vulkan_1_2_properties.robustBufferAccessUpdateAfterBind)
    {
        /* Generally, we cannot enable robustness if this is not supported,
         * but this means we cannot support D3D12 at all, so just disabling robustBufferAccess is not a viable option.
         * This can be observed on RADV, where this feature for some reason is not supported at all,
         * but this apparently was just a missed feature bit.
         * https://gitlab.freedesktop.org/mesa/mesa/-/merge_requests/9281.
         *
         * Another reason to not disable it, is that we will end up with two
         * split application infos in Fossilize, which is annoying for pragmatic reasons.
         * Validation does not appear to complain, so we just go ahead and enable robustness anyways. */
        WARN("Device does not expose robust buffer access for the update after bind feature, enabling it anyways.\n");
    }

    if (!physical_device_info->vulkan_1_2_features.samplerMirrorClampToEdge)
    {
        ERR("samplerMirrorClampToEdge is not supported by this implementation. This is required for correct operation.\n");
        return E_INVALIDARG;
    }

    if (!physical_device_info->robustness2_features.robustBufferAccess2 ||
            !physical_device_info->robustness2_features.robustImageAccess2)
    {
        ERR("Robustness2 features not supported. This is required.\n");
        return E_INVALIDARG;
    }

    if (!physical_device_info->robustness2_features.nullDescriptor)
    {
        ERR("Null descriptor in VK_EXT_robustness2 is not supported by this implementation. This is required for correct operation.\n");
        return E_INVALIDARG;
    }

    if (vulkan_info->KHR_fragment_shading_rate)
        physical_device_info->additional_shading_rates_supported = d3d12_device_determine_additional_shading_rates_supported(device);

    if (!physical_device_info->vulkan_1_1_features.shaderDrawParameters)
    {
        ERR("shaderDrawParameters is not supported by this implementation. This is required for correct operation.\n");
        return E_INVALIDARG;
    }

    if (!vulkan_info->KHR_push_descriptor)
    {
        ERR("Push descriptors are not supported by this implementation. This is required for correct operation.\n");
        return E_INVALIDARG;
    }

    return S_OK;
}

static HRESULT vkd3d_select_physical_device(struct vkd3d_instance *instance,
        unsigned int device_index, VkPhysicalDevice *selected_device)
{
    VkPhysicalDevice dgpu_device = VK_NULL_HANDLE, igpu_device = VK_NULL_HANDLE;
    const struct vkd3d_vk_instance_procs *vk_procs = &instance->vk_procs;
    VkInstance vk_instance = instance->vk_instance;
    VkPhysicalDeviceProperties device_properties;
    VkPhysicalDevice device = VK_NULL_HANDLE;
    VkPhysicalDevice *physical_devices;
    char filter[VKD3D_PATH_MAX];
    bool has_filter;
    uint32_t count;
    unsigned int i;
    VkResult vr;

    has_filter = vkd3d_get_env_var("VKD3D_FILTER_DEVICE_NAME", filter, sizeof(filter));

    count = 0;
    if ((vr = VK_CALL(vkEnumeratePhysicalDevices(vk_instance, &count, NULL))) < 0)
    {
        ERR("Failed to enumerate physical devices, vr %d.\n", vr);
        return hresult_from_vk_result(vr);
    }
    if (!count)
    {
        ERR("No physical device available.\n");
        return E_FAIL;
    }
    if (!(physical_devices = vkd3d_calloc(count, sizeof(*physical_devices))))
        return E_OUTOFMEMORY;

    TRACE("Enumerating %u physical device(s).\n", count);
    if ((vr = VK_CALL(vkEnumeratePhysicalDevices(vk_instance, &count, physical_devices))) < 0)
    {
        ERR("Failed to enumerate physical devices, vr %d.\n", vr);
        vkd3d_free(physical_devices);
        return hresult_from_vk_result(vr);
    }

    if (device_index != ~0u && device_index >= count)
        WARN("Device index %u is out of range.\n", device_index);

    for (i = 0; i < count; ++i)
    {
        VK_CALL(vkGetPhysicalDeviceProperties(physical_devices[i], &device_properties));
        vkd3d_trace_physical_device_properties(&device_properties);

        if (device_properties.apiVersion < VKD3D_MIN_API_VERSION)
        {
            WARN("Physical device %u does not support required Vulkan version, ignoring.\n", i);
            continue;
        }

        if (i == device_index)
            device = physical_devices[i];

        if (has_filter && !strstr(device_properties.deviceName, filter))
        {
            INFO("Device %s doesn't match filter %s, skipping.\n", device_properties.deviceName, filter);
            continue;
        }

        if (device_properties.deviceType == VK_PHYSICAL_DEVICE_TYPE_DISCRETE_GPU && !dgpu_device)
            dgpu_device = physical_devices[i];
        else if (device_properties.deviceType == VK_PHYSICAL_DEVICE_TYPE_INTEGRATED_GPU && !igpu_device)
            igpu_device = physical_devices[i];
    }

    if (!device)
        device = dgpu_device ? dgpu_device : igpu_device;
    if (!device)
        device = physical_devices[0];

    vkd3d_free(physical_devices);

    VK_CALL(vkGetPhysicalDeviceProperties(device, &device_properties));
    TRACE("Using device: %s, %#x:%#x.\n", device_properties.deviceName,
            device_properties.vendorID, device_properties.deviceID);

    *selected_device = device;

    return S_OK;
}

/* Vulkan queues */
struct vkd3d_device_queue_info
{
    unsigned int family_index[VKD3D_QUEUE_FAMILY_COUNT];
    VkQueueFamilyProperties vk_properties[VKD3D_QUEUE_FAMILY_COUNT];

    unsigned int vk_family_count;
    VkDeviceQueueCreateInfo vk_queue_create_info[VKD3D_QUEUE_FAMILY_COUNT];
};

static bool vkd3d_queue_family_needs_out_of_band_queue(unsigned int vkd3d_queue_family)
{
    return vkd3d_queue_family == VKD3D_QUEUE_FAMILY_GRAPHICS ||
        vkd3d_queue_family == VKD3D_QUEUE_FAMILY_COMPUTE;
}

static void d3d12_device_destroy_vkd3d_queues(struct d3d12_device *device)
{
    unsigned int i, j;

    for (i = 0; i < VKD3D_QUEUE_FAMILY_COUNT; i++)
    {
        struct vkd3d_queue_family_info *queue_family = device->queue_families[i];

        if (!queue_family)
            continue;

        /* Don't destroy the same queue family twice */
        for (j = i; j < VKD3D_QUEUE_FAMILY_COUNT; j++)
        {
            if (device->queue_families[j] == queue_family)
                device->queue_families[j] = NULL;
        }

        for (j = 0; j < queue_family->queue_count; j++)
        {
            if (queue_family->queues[j])
                vkd3d_queue_destroy(queue_family->queues[j], device);
        }

        if (queue_family->out_of_band_queue)
            vkd3d_queue_destroy(queue_family->out_of_band_queue, device);

        vkd3d_free(queue_family->queues);
        vkd3d_free(queue_family);
    }
}

static HRESULT d3d12_device_create_vkd3d_queues(struct d3d12_device *device,
        const struct vkd3d_device_queue_info *queue_info)
{
    unsigned int i, j, k;
    HRESULT hr;

    device->unique_queue_mask = 0;
    device->queue_family_count = 0;
    memset(device->queue_families, 0, sizeof(device->queue_families));
    memset(device->queue_family_indices, 0, sizeof(device->queue_family_indices));

    for (i = 0, k = 0; i < VKD3D_QUEUE_FAMILY_COUNT; i++)
    {
        struct vkd3d_queue_family_info *info;

        if (queue_info->family_index[i] == VK_QUEUE_FAMILY_IGNORED)
            continue;

        for (j = 0; j < i; j++)
        {
            if (queue_info->family_index[i] == queue_info->family_index[j])
                device->queue_families[i] = device->queue_families[j];
        }

        if (device->queue_families[i])
            continue;

        if (!(info = vkd3d_calloc(1, sizeof(*info))))
        {
            hr = E_OUTOFMEMORY;
            goto out_destroy_queues;
        }

        info->queue_count = queue_info->vk_queue_create_info[k++].queueCount;

        /* Unless the queue family only has a single queue to allocate, when NV_low_latency2
         * is enabled one queue is reserved for out of band work */
        if (device->vk_info.NV_low_latency2 && vkd3d_queue_family_needs_out_of_band_queue(i) &&
                queue_info->vk_properties[i].queueCount > 1)
            info->queue_count--;

        if (!(info->queues = vkd3d_calloc(info->queue_count, sizeof(*info->queues))))
        {
            hr = E_OUTOFMEMORY;
            goto out_destroy_queues;
        }

        for (j = 0; j < info->queue_count; j++)
        {
            if (FAILED((hr = vkd3d_queue_create(device, queue_info->family_index[i],
                    j, &queue_info->vk_properties[i], &info->queues[j]))))
                goto out_destroy_queues;
        }

        if (device->vk_info.NV_low_latency2 && vkd3d_queue_family_needs_out_of_band_queue(i) &&
                queue_info->vk_properties[i].queueCount > 1)
        {
            /* The low latency out of band queue is always the last queue for the family */
            if (FAILED((hr = vkd3d_queue_create(device, queue_info->family_index[i],
                    info->queue_count, &queue_info->vk_properties[i], &info->out_of_band_queue))))
                goto out_destroy_queues;
        }
        else
            WARN("Could not allocate an out of band queue for queue family %u. All out of band work will happen on the in band queue.\n", i);

        info->vk_family_index = queue_info->family_index[i];
        info->vk_queue_flags = queue_info->vk_properties[i].queueFlags;
        info->timestamp_bits = queue_info->vk_properties[i].timestampValidBits;

        device->queue_families[i] = info;
        device->queue_family_indices[device->queue_family_count++] = info->vk_family_index;

        if (info->queue_count && i != VKD3D_QUEUE_FAMILY_INTERNAL_COMPUTE)
            device->unique_queue_mask |= 1u << i;
    }

    return S_OK;

out_destroy_queues:
    d3d12_device_destroy_vkd3d_queues(device);
    return hr;
}

#define VKD3D_MAX_QUEUE_COUNT_PER_FAMILY (4u)

/* The queue priorities list contains VKD3D_MAX_QUEUE_COUNT_PER_FAMILY + 1 priorities
 * because it is possible for low latency to add an additional queue for out of band work
 * submission. */
static float queue_priorities[] = {1.0f, 1.0f, 1.0f, 1.0f, 1.0f};

static uint32_t vkd3d_find_queue(unsigned int count, const VkQueueFamilyProperties *properties,
        VkQueueFlags mask, VkQueueFlags flags)
{
    unsigned int i;

    for (i = 0; i < count; i++)
    {
        if ((properties[i].queueFlags & mask) == flags)
            return i;
    }

    return VK_QUEUE_FAMILY_IGNORED;
}

static HRESULT vkd3d_select_queues(const struct d3d12_device *device,
        VkPhysicalDevice physical_device, struct vkd3d_device_queue_info *info)
{
    const struct vkd3d_vk_instance_procs *vk_procs = &device->vkd3d_instance->vk_procs;
    VkQueueFamilyProperties *queue_properties = NULL;
    VkDeviceQueueCreateInfo *queue_info = NULL;
    bool duplicate, single_queue;
    unsigned int i, j;
    uint32_t count;

    memset(info, 0, sizeof(*info));
    single_queue = !!(vkd3d_config_flags & VKD3D_CONFIG_FLAG_SINGLE_QUEUE);

    VK_CALL(vkGetPhysicalDeviceQueueFamilyProperties(physical_device, &count, NULL));
    if (!(queue_properties = vkd3d_calloc(count, sizeof(*queue_properties))))
        return E_OUTOFMEMORY;
    VK_CALL(vkGetPhysicalDeviceQueueFamilyProperties(physical_device, &count, queue_properties));

    info->family_index[VKD3D_QUEUE_FAMILY_GRAPHICS] = vkd3d_find_queue(count, queue_properties,
            VK_QUEUE_GRAPHICS_BIT | VK_QUEUE_COMPUTE_BIT, VK_QUEUE_GRAPHICS_BIT | VK_QUEUE_COMPUTE_BIT);

    info->family_index[VKD3D_QUEUE_FAMILY_COMPUTE] = vkd3d_find_queue(count, queue_properties,
            VK_QUEUE_GRAPHICS_BIT | VK_QUEUE_COMPUTE_BIT, VK_QUEUE_COMPUTE_BIT);

    info->family_index[VKD3D_QUEUE_FAMILY_SPARSE_BINDING] = vkd3d_find_queue(count, queue_properties,
            VK_QUEUE_SPARSE_BINDING_BIT, VK_QUEUE_SPARSE_BINDING_BIT);

    if (info->family_index[VKD3D_QUEUE_FAMILY_COMPUTE] == VK_QUEUE_FAMILY_IGNORED)
        info->family_index[VKD3D_QUEUE_FAMILY_COMPUTE] = info->family_index[VKD3D_QUEUE_FAMILY_GRAPHICS];

    /* Prefer compute queues for transfer. When using concurrent sharing, DMA queue tends to force compression off. */
    info->family_index[VKD3D_QUEUE_FAMILY_TRANSFER] = info->family_index[VKD3D_QUEUE_FAMILY_COMPUTE];
    info->family_index[VKD3D_QUEUE_FAMILY_INTERNAL_COMPUTE] = info->family_index[VKD3D_QUEUE_FAMILY_COMPUTE];

    if (single_queue)
    {
        info->family_index[VKD3D_QUEUE_FAMILY_COMPUTE] = info->family_index[VKD3D_QUEUE_FAMILY_GRAPHICS];
        info->family_index[VKD3D_QUEUE_FAMILY_TRANSFER] = info->family_index[VKD3D_QUEUE_FAMILY_GRAPHICS];
    }

    for (i = 0; i < VKD3D_QUEUE_FAMILY_COUNT; ++i)
    {
        if (info->family_index[i] == VK_QUEUE_FAMILY_IGNORED)
            continue;

        info->vk_properties[i] = queue_properties[info->family_index[i]];

        /* Ensure that we don't create the same queue multiple times */
        duplicate = false;

        for (j = 0; j < i && !duplicate; j++)
            duplicate = info->family_index[i] == info->family_index[j];

        if (duplicate)
            continue;

        queue_info = &info->vk_queue_create_info[info->vk_family_count++];
        queue_info->sType = VK_STRUCTURE_TYPE_DEVICE_QUEUE_CREATE_INFO;
        queue_info->pNext = NULL;
        queue_info->flags = 0;
        queue_info->queueFamilyIndex = info->family_index[i];
        queue_info->queueCount = min(info->vk_properties[i].queueCount, VKD3D_MAX_QUEUE_COUNT_PER_FAMILY);
        queue_info->pQueuePriorities = queue_priorities;

        if (single_queue)
            queue_info->queueCount = 1;

        if (device->vk_info.NV_low_latency2 && vkd3d_queue_family_needs_out_of_band_queue(i) &&
                queue_info->queueCount < info->vk_properties[i].queueCount)
            queue_info->queueCount++;
    }

    vkd3d_free(queue_properties);

    if (info->family_index[VKD3D_QUEUE_FAMILY_GRAPHICS] == VK_QUEUE_FAMILY_IGNORED)
    {
        ERR("Could not find a suitable queue family for a direct command queue.\n");
        return E_FAIL;
    }

    return S_OK;
}

static HRESULT vkd3d_create_vk_device(struct d3d12_device *device,
        const struct vkd3d_device_create_info *create_info)
{
    const struct vkd3d_vk_instance_procs *vk_procs = &device->vkd3d_instance->vk_procs;
    struct vkd3d_device_queue_info device_queue_info;
    VkPhysicalDeviceProperties device_properties;
    bool *user_extension_supported = NULL;
    VkPhysicalDevice physical_device;
    VkDeviceCreateInfo device_info;
    unsigned int device_index;
    uint32_t extension_count;
    const char **extensions;
    VkDevice vk_device;
    VkResult vr;
    HRESULT hr;

    TRACE("device %p, create_info %p.\n", device, create_info);

    physical_device = create_info->vk_physical_device;
    device_index = vkd3d_env_var_as_uint("VKD3D_VULKAN_DEVICE", ~0u);
    if ((!physical_device || device_index != ~0u)
            && FAILED(hr = vkd3d_select_physical_device(device->vkd3d_instance, device_index, &physical_device)))
        return hr;

    device->vk_physical_device = physical_device;

    VK_CALL(vkGetPhysicalDeviceProperties(device->vk_physical_device, &device_properties));
    device->api_version = min(device_properties.apiVersion, VKD3D_MAX_API_VERSION);

    TRACE("Using queue family %u for direct command queues.\n",
            device_queue_info.family_index[VKD3D_QUEUE_FAMILY_GRAPHICS]);
    TRACE("Using queue family %u for compute command queues.\n",
            device_queue_info.family_index[VKD3D_QUEUE_FAMILY_COMPUTE]);
    TRACE("Using queue family %u for copy command queues.\n",
            device_queue_info.family_index[VKD3D_QUEUE_FAMILY_TRANSFER]);
    TRACE("Using queue family %u for sparse binding.\n",
            device_queue_info.family_index[VKD3D_QUEUE_FAMILY_SPARSE_BINDING]);

    VK_CALL(vkGetPhysicalDeviceMemoryProperties(physical_device, &device->memory_properties));

    if (create_info->optional_device_extension_count)
    {
        if (!(user_extension_supported = vkd3d_calloc(create_info->optional_device_extension_count, sizeof(bool))))
            return E_OUTOFMEMORY;
    }

    if (FAILED(hr = vkd3d_init_device_extensions(device, create_info,
            &extension_count, user_extension_supported)))
    {
        vkd3d_free(user_extension_supported);
        return hr;
    }

    /* Mark any user extensions that might be of use to us.
     * Need to do this here so that we can pass down PDF2 as necessary. */
    vkd3d_mark_enabled_user_extensions(&device->vk_info,
            create_info->optional_device_extensions,
            create_info->optional_device_extension_count,
            user_extension_supported);

    vkd3d_physical_device_info_init(&device->device_info, device);
    vkd3d_physical_device_info_apply_workarounds(&device->device_info, device);

    if (FAILED(hr = vkd3d_init_device_caps(device, create_info, &device->device_info)))
    {
        vkd3d_free(user_extension_supported);
        return hr;
    }

    if (!(extensions = vkd3d_calloc(extension_count, sizeof(*extensions))))
    {
        vkd3d_free(user_extension_supported);
        return E_OUTOFMEMORY;
    }

    if (FAILED(hr = vkd3d_select_queues(device, physical_device, &device_queue_info)))
    {
        vkd3d_free(user_extension_supported);
        vkd3d_free(extensions);
        return hr;
    }

    /* Create device */
    device_info.sType = VK_STRUCTURE_TYPE_DEVICE_CREATE_INFO;
    device_info.pNext = device->device_info.features2.pNext;
    device_info.flags = 0;
    device_info.queueCreateInfoCount = device_queue_info.vk_family_count;
    device_info.pQueueCreateInfos = device_queue_info.vk_queue_create_info;
    device_info.enabledLayerCount = 0;
    device_info.ppEnabledLayerNames = NULL;
    device_info.enabledExtensionCount = vkd3d_enable_extensions(extensions, NULL, 0,
            optional_device_extensions, ARRAY_SIZE(optional_device_extensions),
            create_info->device_extensions,
            create_info->device_extension_count,
            create_info->optional_device_extensions,
            create_info->optional_device_extension_count,
            user_extension_supported, &device->vk_info);
    device_info.ppEnabledExtensionNames = extensions;
    device_info.pEnabledFeatures = &device->device_info.features2.features;
    vkd3d_free(user_extension_supported);

    vr = VK_CALL(vkCreateDevice(physical_device, &device_info, NULL, &vk_device));
    if (vr == VK_ERROR_INITIALIZATION_FAILED &&
            vkd3d_disable_nvx_extensions(device, extensions, &device_info.enabledExtensionCount))
    {
        WARN("Disabled extensions that can cause Vulkan device creation to fail, retrying.\n");
        vr = VK_CALL(vkCreateDevice(physical_device, &device_info, NULL, &vk_device));
    }

    if (vr < 0)
    {
        ERR("Failed to create Vulkan device, vr %d.\n", vr);
        vkd3d_free((void *)extensions);
        return hresult_from_vk_result(vr);
    }

    if (FAILED(hr = vkd3d_load_vk_device_procs(&device->vk_procs, vk_procs, vk_device)))
    {
        ERR("Failed to load device procs, hr %#x.\n", hr);
        if (device->vk_procs.vkDestroyDevice)
            device->vk_procs.vkDestroyDevice(vk_device, NULL);
        return hr;
    }

    device->vk_device = vk_device;

    if (FAILED(hr = d3d12_device_create_vkd3d_queues(device, &device_queue_info)))
    {
        ERR("Failed to create queues, hr %#x.\n", hr);
        device->vk_procs.vkDestroyDevice(vk_device, NULL);
        return hr;
    }

    device->vk_info.extension_count = device_info.enabledExtensionCount;
    device->vk_info.extension_names = extensions;

    TRACE("Created Vulkan device %p.\n", vk_device);

    return hr;
}

struct d3d12_device_singleton
{
    struct list entry;
    LUID adapter_luid;
    struct d3d12_device *device;
};

static pthread_mutex_t d3d12_device_map_mutex = PTHREAD_MUTEX_INITIALIZER;
static struct list d3d12_device_map = LIST_INIT(d3d12_device_map);

static struct d3d12_device *d3d12_find_device_singleton(LUID luid)
{
    struct d3d12_device_singleton* current;

    LIST_FOR_EACH_ENTRY(current, &d3d12_device_map, struct d3d12_device_singleton, entry)
    {
        if (!memcmp(&current->adapter_luid, &luid, sizeof(LUID)))
            return current->device;
    }

    return NULL;
}

static void d3d12_add_device_singleton(struct d3d12_device *device, LUID luid)
{
    struct d3d12_device_singleton *e;

    if (!(e = vkd3d_malloc(sizeof(*e))))
    {
        ERR("Failed to register device singleton for adapter.\n");
        return;
    }
    e->adapter_luid = luid;
    e->device = device;

    list_add_tail(&d3d12_device_map, &e->entry);
}

static void d3d12_remove_device_singleton(LUID luid)
{
    struct d3d12_device_singleton *current;

    LIST_FOR_EACH_ENTRY(current, &d3d12_device_map, struct d3d12_device_singleton, entry)
    {
        if (!memcmp(&current->adapter_luid, &luid, sizeof(LUID)))
        {
            list_remove(&current->entry);
            vkd3d_free(current);
            return;
        }
    }
}

static HRESULT d3d12_device_create_scratch_buffer(struct d3d12_device *device, enum vkd3d_scratch_pool_kind kind,
        VkDeviceSize size, uint32_t memory_types, struct vkd3d_scratch_buffer *scratch)
{
    HRESULT hr;

    TRACE("device %p, size %llu, scratch %p.\n", device, (unsigned long long)size, scratch);

    if (kind == VKD3D_SCRATCH_POOL_KIND_DEVICE_STORAGE)
    {
        struct vkd3d_allocate_heap_memory_info alloc_info;

        /* We only care about memory types for INDIRECT_PREPROCESS. */
        assert(memory_types == ~0u);

        memset(&alloc_info, 0, sizeof(alloc_info));
        alloc_info.heap_desc.Properties.Type = D3D12_HEAP_TYPE_DEFAULT;
        alloc_info.heap_desc.SizeInBytes = size;
        alloc_info.heap_desc.Alignment = D3D12_DEFAULT_RESOURCE_PLACEMENT_ALIGNMENT;
        alloc_info.heap_desc.Flags = D3D12_HEAP_FLAG_ALLOW_ONLY_BUFFERS | D3D12_HEAP_FLAG_CREATE_NOT_ZEROED;
        alloc_info.extra_allocation_flags = VKD3D_ALLOCATION_FLAG_INTERNAL_SCRATCH;
        alloc_info.vk_memory_priority = vkd3d_convert_to_vk_prio(D3D12_RESIDENCY_PRIORITY_NORMAL);

        if (FAILED(hr = vkd3d_allocate_heap_memory(device, &device->memory_allocator,
                &alloc_info, &scratch->allocation)))
            return hr;
    }
    else if (kind == VKD3D_SCRATCH_POOL_KIND_INDIRECT_PREPROCESS)
    {
        struct vkd3d_allocate_memory_info alloc_info;
        memset(&alloc_info, 0, sizeof(alloc_info));

        alloc_info.heap_properties.Type = D3D12_HEAP_TYPE_DEFAULT;
        alloc_info.memory_requirements.size = size;
        alloc_info.memory_requirements.memoryTypeBits = memory_types;
        alloc_info.memory_requirements.alignment = D3D12_DEFAULT_RESOURCE_PLACEMENT_ALIGNMENT;
        alloc_info.heap_flags = D3D12_HEAP_FLAG_ALLOW_ONLY_BUFFERS | D3D12_HEAP_FLAG_CREATE_NOT_ZEROED;
        alloc_info.flags = VKD3D_ALLOCATION_FLAG_GLOBAL_BUFFER | VKD3D_ALLOCATION_FLAG_INTERNAL_SCRATCH;
        alloc_info.vk_memory_priority = vkd3d_convert_to_vk_prio(D3D12_RESIDENCY_PRIORITY_NORMAL);

        if (FAILED(hr = vkd3d_allocate_memory(device, &device->memory_allocator,
                &alloc_info, &scratch->allocation)))
            return hr;
    }
    else if (kind == VKD3D_SCRATCH_POOL_KIND_UNIFORM_UPLOAD)
    {
        struct vkd3d_allocate_heap_memory_info alloc_info;

        /* We only care about memory types for INDIRECT_PREPROCESS. */
        assert(memory_types == ~0u);

        memset(&alloc_info, 0, sizeof(alloc_info));
        alloc_info.heap_desc.Properties.Type = D3D12_HEAP_TYPE_UPLOAD;
        alloc_info.heap_desc.SizeInBytes = size;
        alloc_info.heap_desc.Alignment = D3D12_DEFAULT_RESOURCE_PLACEMENT_ALIGNMENT;
        alloc_info.heap_desc.Flags = D3D12_HEAP_FLAG_ALLOW_ONLY_BUFFERS | D3D12_HEAP_FLAG_CREATE_NOT_ZEROED;
        alloc_info.extra_allocation_flags = VKD3D_ALLOCATION_FLAG_INTERNAL_SCRATCH;
        alloc_info.vk_memory_priority = vkd3d_convert_to_vk_prio(D3D12_RESIDENCY_PRIORITY_NORMAL);

        if (FAILED(hr = vkd3d_allocate_heap_memory(device, &device->memory_allocator,
                &alloc_info, &scratch->allocation)))
            return hr;
    }
    else
    {
        return E_INVALIDARG;
    }

    scratch->offset = 0;
    return S_OK;
}

static void d3d12_device_destroy_scratch_buffer(struct d3d12_device *device, const struct vkd3d_scratch_buffer *scratch)
{
    TRACE("device %p, scratch %p.\n", device, scratch);

    vkd3d_free_memory(device, &device->memory_allocator, &scratch->allocation);
}

HRESULT d3d12_device_get_scratch_buffer(struct d3d12_device *device, enum vkd3d_scratch_pool_kind kind,
        VkDeviceSize min_size, uint32_t memory_types, struct vkd3d_scratch_buffer *scratch)
{
    struct d3d12_device_scratch_pool *pool = &device->scratch_pools[kind];
    struct vkd3d_scratch_buffer *candidate;
    size_t i;

    if (min_size > pool->block_size)
    {
        FIXME("Requesting scratch buffer kind %u larger than limit (%"PRIu64" > %"PRIu64"). Expect bad performance.\n",
                kind, min_size, pool->block_size);
        return d3d12_device_create_scratch_buffer(device, kind, min_size, memory_types, scratch);
    }

    pthread_mutex_lock(&device->mutex);

    for (i = pool->scratch_buffer_count; i; i--)
    {
        candidate = &pool->scratch_buffers[i - 1];

        /* Extremely unlikely to fail since we have separate lists per pool kind, but to be 100% correct ... */
        if (memory_types & (1u << candidate->allocation.device_allocation.vk_memory_type))
        {
            *scratch = *candidate;
            scratch->offset = 0;
            pool->scratch_buffers[i - 1] = pool->scratch_buffers[--pool->scratch_buffer_count];
            pthread_mutex_unlock(&device->mutex);
            return S_OK;
        }
    }

    pthread_mutex_unlock(&device->mutex);
    return d3d12_device_create_scratch_buffer(device, kind, pool->block_size, memory_types, scratch);
}

void d3d12_device_return_scratch_buffer(struct d3d12_device *device, enum vkd3d_scratch_pool_kind kind,
        const struct vkd3d_scratch_buffer *scratch)
{
    struct d3d12_device_scratch_pool *pool = &device->scratch_pools[kind];
    pthread_mutex_lock(&device->mutex);

    if (scratch->allocation.resource.size == pool->block_size &&
            pool->scratch_buffer_count < pool->scratch_buffer_size)
    {
        pool->scratch_buffers[pool->scratch_buffer_count++] = *scratch;
        if (pool->scratch_buffer_count > pool->high_water_mark)
        {
            pool->high_water_mark = pool->scratch_buffer_count;

            /* Warn if we're starting to fill up. Potential performance issue afoot. */
            if (pool->high_water_mark > pool->scratch_buffer_size / 2)
            {
                WARN("New high water mark: %u scratch buffers in flight for kind %u (%"PRIu64" bytes).\n",
                        pool->high_water_mark, kind, pool->high_water_mark * pool->block_size);
            }
        }
        pthread_mutex_unlock(&device->mutex);
    }
    else
    {
        pthread_mutex_unlock(&device->mutex);
        d3d12_device_destroy_scratch_buffer(device, scratch);
        WARN("Too many scratch buffers in flight, cannot recycle kind %u.\n", kind);
    }
}

uint64_t d3d12_device_get_descriptor_heap_gpu_va(struct d3d12_device *device, D3D12_DESCRIPTOR_HEAP_TYPE type)
{
    uint64_t va;

    /* The virtual GPU descriptor VAs are of form (unique << 32) | (desc index * sizeof(d3d12_desc)),
     * which simplifies local root signature tables.
     * Also simplifies SetRootDescriptorTable since we can deduce offset without memory lookups. */

    pthread_mutex_lock(&device->mutex);
    if (device->descriptor_heap_gpu_va_count)
        va = device->descriptor_heap_gpu_vas[--device->descriptor_heap_gpu_va_count];
    else
        va = ++device->descriptor_heap_gpu_next;
    pthread_mutex_unlock(&device->mutex);
    va <<= 32;

    if (d3d12_device_use_embedded_mutable_descriptors(device))
    {
        /* Encodes what type this heap is so that we can decode VA to offset properly later.
         * When using embedded descriptors we cannot assume that the descriptor increment
         * is the same for CBV_SRV_UAV and sampler anymore. */
        va <<= 1;
        if (type == D3D12_DESCRIPTOR_HEAP_TYPE_CBV_SRV_UAV)
            va |= VKD3D_RESOURCE_EMBEDDED_RESOURCE_HEAP_MASK;
    }

    return va;
}

void d3d12_device_return_descriptor_heap_gpu_va(struct d3d12_device *device, uint64_t va)
{
    /* Fixup the magic shift we used when allocating. */
    if (d3d12_device_use_embedded_mutable_descriptors(device))
        va >>= 1;

    pthread_mutex_lock(&device->mutex);
    vkd3d_array_reserve((void **)&device->descriptor_heap_gpu_vas, &device->descriptor_heap_gpu_va_size,
            device->descriptor_heap_gpu_va_count + 1, sizeof(*device->descriptor_heap_gpu_vas));
    device->descriptor_heap_gpu_vas[device->descriptor_heap_gpu_va_count++] = (uint32_t)(va >> 32);
    pthread_mutex_unlock(&device->mutex);
}

static HRESULT d3d12_device_create_query_pool(struct d3d12_device *device, uint32_t type_index, struct vkd3d_query_pool *pool)
{
    const struct vkd3d_vk_device_procs *vk_procs = &device->vk_procs;
    VkQueryPoolCreateInfo pool_info;
    VkResult vr;

    TRACE("device %p, type_index %u, pool %p.\n", device, type_index, pool);

    pool_info.sType = VK_STRUCTURE_TYPE_QUERY_POOL_CREATE_INFO;
    pool_info.pNext = NULL;
    pool_info.flags = 0;
    pool_info.pipelineStatistics = 0;

    switch (type_index)
    {
        case VKD3D_QUERY_TYPE_INDEX_OCCLUSION:
            /* Expect a large number of occlusion queries
             * to be used within a single command list */
            pool_info.queryType = VK_QUERY_TYPE_OCCLUSION;
            pool_info.queryCount = 4096;
            break;

        case VKD3D_QUERY_TYPE_INDEX_PIPELINE_STATISTICS:
            pool_info.queryType = VK_QUERY_TYPE_PIPELINE_STATISTICS;
            pool_info.queryCount = 128;
            pool_info.pipelineStatistics =
                    VK_QUERY_PIPELINE_STATISTIC_INPUT_ASSEMBLY_VERTICES_BIT |
                    VK_QUERY_PIPELINE_STATISTIC_INPUT_ASSEMBLY_PRIMITIVES_BIT |
                    VK_QUERY_PIPELINE_STATISTIC_VERTEX_SHADER_INVOCATIONS_BIT |
                    VK_QUERY_PIPELINE_STATISTIC_GEOMETRY_SHADER_INVOCATIONS_BIT |
                    VK_QUERY_PIPELINE_STATISTIC_GEOMETRY_SHADER_PRIMITIVES_BIT |
                    VK_QUERY_PIPELINE_STATISTIC_CLIPPING_INVOCATIONS_BIT |
                    VK_QUERY_PIPELINE_STATISTIC_CLIPPING_PRIMITIVES_BIT |
                    VK_QUERY_PIPELINE_STATISTIC_FRAGMENT_SHADER_INVOCATIONS_BIT |
                    VK_QUERY_PIPELINE_STATISTIC_TESSELLATION_CONTROL_SHADER_PATCHES_BIT |
                    VK_QUERY_PIPELINE_STATISTIC_TESSELLATION_EVALUATION_SHADER_INVOCATIONS_BIT |
                    VK_QUERY_PIPELINE_STATISTIC_COMPUTE_SHADER_INVOCATIONS_BIT;
            break;

        case VKD3D_QUERY_TYPE_INDEX_TRANSFORM_FEEDBACK:
            pool_info.queryType = VK_QUERY_TYPE_TRANSFORM_FEEDBACK_STREAM_EXT;
            pool_info.queryCount = 128;
            break;

        case VKD3D_QUERY_TYPE_INDEX_RT_COMPACTED_SIZE:
            pool_info.queryType = VK_QUERY_TYPE_ACCELERATION_STRUCTURE_COMPACTED_SIZE_KHR;
            pool_info.queryCount = 128;
            break;

        case VKD3D_QUERY_TYPE_INDEX_RT_CURRENT_SIZE:
            pool_info.queryType = VK_QUERY_TYPE_ACCELERATION_STRUCTURE_SIZE_KHR;
            pool_info.queryCount = 128;
            break;

        case VKD3D_QUERY_TYPE_INDEX_RT_SERIALIZE_SIZE:
            pool_info.queryType = VK_QUERY_TYPE_ACCELERATION_STRUCTURE_SERIALIZATION_SIZE_KHR;
            pool_info.queryCount = 128;
            break;

        case VKD3D_QUERY_TYPE_INDEX_RT_SERIALIZE_SIZE_BOTTOM_LEVEL_POINTERS:
            pool_info.queryType = VK_QUERY_TYPE_ACCELERATION_STRUCTURE_SERIALIZATION_BOTTOM_LEVEL_POINTERS_KHR;
            pool_info.queryCount = 128;
            break;

        default:
            ERR("Unhandled query type %u.\n", type_index);
            return E_INVALIDARG;
    }

    if ((vr = VK_CALL(vkCreateQueryPool(device->vk_device, &pool_info, NULL, &pool->vk_query_pool))) < 0)
    {
        ERR("Failed to create query pool, vr %u.\n", vr);
        return hresult_from_vk_result(vr);
    }

    pool->type_index = type_index;
    pool->query_count = pool_info.queryCount;
    pool->next_index = 0;
    return S_OK;
}

static void d3d12_device_destroy_query_pool(struct d3d12_device *device, const struct vkd3d_query_pool *pool)
{
    const struct vkd3d_vk_device_procs *vk_procs = &device->vk_procs;

    TRACE("device %p, pool %p.\n", device, pool);

    VK_CALL(vkDestroyQueryPool(device->vk_device, pool->vk_query_pool, NULL));
}

HRESULT d3d12_device_get_query_pool(struct d3d12_device *device, uint32_t type_index, struct vkd3d_query_pool *pool)
{
    size_t i;

    pthread_mutex_lock(&device->mutex);

    for (i = 0; i < device->query_pool_count; i++)
    {
        if (device->query_pools[i].type_index == type_index)
        {
            *pool = device->query_pools[i];
            pool->next_index = 0;
            if (--device->query_pool_count != i)
                device->query_pools[i] = device->query_pools[device->query_pool_count];
            pthread_mutex_unlock(&device->mutex);
            return S_OK;
        }
    }

    pthread_mutex_unlock(&device->mutex);
    return d3d12_device_create_query_pool(device, type_index, pool);
}

void d3d12_device_return_query_pool(struct d3d12_device *device, const struct vkd3d_query_pool *pool)
{
    pthread_mutex_lock(&device->mutex);

    if (device->query_pool_count < VKD3D_VIRTUAL_QUERY_POOL_COUNT)
    {
        device->query_pools[device->query_pool_count++] = *pool;
        pthread_mutex_unlock(&device->mutex);
    }
    else
    {
        pthread_mutex_unlock(&device->mutex);
        d3d12_device_destroy_query_pool(device, pool);
    }
}

/* ID3D12Device */
extern ULONG STDMETHODCALLTYPE d3d12_device_vkd3d_ext_AddRef(d3d12_device_vkd3d_ext_iface *iface);
extern ULONG STDMETHODCALLTYPE d3d12_dxvk_interop_device_AddRef(d3d12_dxvk_interop_device_iface *iface);
extern ULONG STDMETHODCALLTYPE d3d12_low_latency_device_AddRef(ID3DLowLatencyDevice *iface);

HRESULT STDMETHODCALLTYPE d3d12_device_QueryInterface(d3d12_device_iface *iface,
        REFIID riid, void **object)
{
    TRACE("iface %p, riid %s, object %p.\n", iface, debugstr_guid(riid), object);

    if (!object)
        return E_POINTER;

    if (IsEqualGUID(riid, &IID_ID3D12Device)
            || IsEqualGUID(riid, &IID_ID3D12Device1)
            || IsEqualGUID(riid, &IID_ID3D12Device2)
            || IsEqualGUID(riid, &IID_ID3D12Device3)
            || IsEqualGUID(riid, &IID_ID3D12Device4)
            || IsEqualGUID(riid, &IID_ID3D12Device5)
            || IsEqualGUID(riid, &IID_ID3D12Device6)
            || IsEqualGUID(riid, &IID_ID3D12Device7)
            || IsEqualGUID(riid, &IID_ID3D12Device8)
            || IsEqualGUID(riid, &IID_ID3D12Device9)
            || IsEqualGUID(riid, &IID_ID3D12Device10)
            || IsEqualGUID(riid, &IID_ID3D12Device11)
            || IsEqualGUID(riid, &IID_ID3D12Device12)
            || IsEqualGUID(riid, &IID_ID3D12Object)
            || IsEqualGUID(riid, &IID_IUnknown))
    {
        ID3D12Device12_AddRef(iface);
        *object = iface;
        return S_OK;
    }

    if (IsEqualGUID(riid, &IID_ID3D12DeviceExt)
            || IsEqualGUID(riid, &IID_ID3D12DeviceExt1))
    {
        struct d3d12_device *device = impl_from_ID3D12Device(iface);
        d3d12_device_vkd3d_ext_AddRef(&device->ID3D12DeviceExt_iface);
        *object = &device->ID3D12DeviceExt_iface;
        return S_OK;
    }

    if (IsEqualGUID(riid, &IID_ID3D12DXVKInteropDevice)
            || IsEqualGUID(riid, &IID_ID3D12DXVKInteropDevice1))
    {
        struct d3d12_device *device = impl_from_ID3D12Device(iface);
        d3d12_dxvk_interop_device_AddRef(&device->ID3D12DXVKInteropDevice_iface);
        *object = &device->ID3D12DXVKInteropDevice_iface;
        return S_OK;
    }

    if (IsEqualGUID(riid, &IID_ID3DLowLatencyDevice))
    {
        struct d3d12_device *device = impl_from_ID3D12Device(iface);
        d3d12_low_latency_device_AddRef(&device->ID3DLowLatencyDevice_iface);
        *object = &device->ID3DLowLatencyDevice_iface;
        return S_OK;
    }

    WARN("%s not implemented, returning E_NOINTERFACE.\n", debugstr_guid(riid));

    *object = NULL;
    return E_NOINTERFACE;
}

static ULONG STDMETHODCALLTYPE d3d12_device_AddRef(d3d12_device_iface *iface)
{
    struct d3d12_device *device = impl_from_ID3D12Device(iface);
    ULONG refcount = InterlockedIncrement(&device->refcount);

    TRACE("%p increasing refcount to %u.\n", device, refcount);

    return refcount;
}

static void d3d12_device_free_pipeline_libraries(struct d3d12_device *device)
{
    hash_map_iter(&device->vertex_input_pipelines, vkd3d_vertex_input_pipeline_free, device);
    hash_map_free(&device->vertex_input_pipelines);

    hash_map_iter(&device->fragment_output_pipelines, vkd3d_fragment_output_pipeline_free, device);
    hash_map_free(&device->fragment_output_pipelines);
}


static void d3d12_device_destroy(struct d3d12_device *device)
{
    const struct vkd3d_vk_device_procs *vk_procs = &device->vk_procs;
    size_t i, j;

    for (i = 0; i < VKD3D_SCRATCH_POOL_KIND_COUNT; i++)
        for (j = 0; j < device->scratch_pools[i].scratch_buffer_count; j++)
            d3d12_device_destroy_scratch_buffer(device, &device->scratch_pools[i].scratch_buffers[j]);

    for (i = 0; i < device->query_pool_count; i++)
        d3d12_device_destroy_query_pool(device, &device->query_pools[i]);

    for (i = 0; i < device->cached_command_allocator_count; i++)
        VK_CALL(vkDestroyCommandPool(device->vk_device, device->cached_command_allocators[i].vk_command_pool, NULL));

    vkd3d_free(device->descriptor_heap_gpu_vas);

    vkd3d_private_store_destroy(&device->private_store);

    vkd3d_cleanup_format_info(device);
    vkd3d_memory_info_cleanup(&device->memory_info, device);
    vkd3d_address_binding_tracker_cleanup(&device->address_binding_tracker, device);
    vkd3d_queue_timeline_trace_cleanup(&device->queue_timeline_trace);
    vkd3d_shader_debug_ring_cleanup(&device->debug_ring, device);
#ifdef VKD3D_ENABLE_BREADCRUMBS
    vkd3d_breadcrumb_tracer_cleanup_barrier_hashes(&device->breadcrumb_tracer);
    if (vkd3d_config_flags & VKD3D_CONFIG_FLAG_BREADCRUMBS)
        vkd3d_breadcrumb_tracer_cleanup(&device->breadcrumb_tracer, device);
#endif
    vkd3d_pipeline_library_flush_disk_cache(&device->disk_cache);
    vkd3d_sampler_state_cleanup(&device->sampler_state, device);
    vkd3d_view_map_destroy(&device->sampler_map, device);
    vkd3d_meta_ops_cleanup(&device->meta_ops, device);
    vkd3d_bindless_state_cleanup(&device->bindless_state, device);
    d3d12_device_destroy_vkd3d_queues(device);
    vkd3d_memory_allocator_cleanup(&device->memory_allocator, device);
    vkd3d_memory_transfer_queue_cleanup(&device->memory_transfers);
    vkd3d_global_descriptor_buffer_cleanup(&device->global_descriptor_buffer, device);
    d3d12_device_free_pipeline_libraries(device);
    /* Tear down descriptor global info late, so we catch last minute faults after we drain the queues. */
    vkd3d_descriptor_debug_free_global_info(device->descriptor_qa_global_info, device);

#ifdef VKD3D_ENABLE_RENDERDOC
    if (vkd3d_renderdoc_active() && vkd3d_renderdoc_global_capture_enabled())
        vkd3d_renderdoc_end_capture(device->vkd3d_instance->vk_instance);
#endif

    vkd3d_free((void *)device->vk_info.extension_names);
    VK_CALL(vkDestroyDevice(device->vk_device, NULL));
    rwlock_destroy(&device->fragment_output_lock);
    rwlock_destroy(&device->vertex_input_lock);
    pthread_mutex_destroy(&device->mutex);
    pthread_mutex_destroy(&device->global_submission_mutex);
    if (device->parent)
        IUnknown_Release(device->parent);
    vkd3d_instance_decref(device->vkd3d_instance);
}

static void d3d12_device_set_name(struct d3d12_device *device, const char *name)
{
    vkd3d_set_vk_object_name(device, (uint64_t)(uintptr_t)device->vk_device,
            VK_OBJECT_TYPE_DEVICE, name);
}

static ULONG STDMETHODCALLTYPE d3d12_device_Release(d3d12_device_iface *iface)
{
    struct d3d12_device *device = impl_from_ID3D12Device(iface);
    ULONG cur_refcount, cas_refcount;
    bool is_locked = false;

    cur_refcount = 0;
    cas_refcount = vkd3d_atomic_uint32_load_explicit(&device->refcount, vkd3d_memory_order_relaxed);

    /* In order to prevent another thread from resurrecting a destroyed device,
     * we need to lock the container mutex before decrementing the ref count to
     * zero, so we'll have to use a CAS loop rather than basic atomic decrement */
    while (cas_refcount != cur_refcount)
    {
        cur_refcount = cas_refcount;

        if (cur_refcount == 1 && !is_locked)
        {
            pthread_mutex_lock(&d3d12_device_map_mutex);
            is_locked = true;
        }

        cas_refcount = vkd3d_atomic_uint32_compare_exchange((uint32_t*)&device->refcount, cur_refcount,
                cur_refcount - 1, vkd3d_memory_order_acq_rel, vkd3d_memory_order_relaxed);
    }

    if (cur_refcount == 1)
    {
        d3d12_remove_device_singleton(device->adapter_luid);
        d3d12_device_destroy(device);
        vkd3d_free_aligned(device);
    }

    if (is_locked)
        pthread_mutex_unlock(&d3d12_device_map_mutex);

    TRACE("%p decreasing refcount to %u.\n", device, cur_refcount - 1);
    return cur_refcount - 1;
}

static HRESULT STDMETHODCALLTYPE d3d12_device_GetPrivateData(d3d12_device_iface *iface,
        REFGUID guid, UINT *data_size, void *data)
{
    struct d3d12_device *device = impl_from_ID3D12Device(iface);

    TRACE("iface %p, guid %s, data_size %p, data %p.\n",
            iface, debugstr_guid(guid), data_size, data);

    return vkd3d_get_private_data(&device->private_store, guid, data_size, data);
}

static HRESULT STDMETHODCALLTYPE d3d12_device_SetPrivateData(d3d12_device_iface *iface,
        REFGUID guid, UINT data_size, const void *data)
{
    struct d3d12_device *device = impl_from_ID3D12Device(iface);

    TRACE("iface %p, guid %s, data_size %u, data %p.\n",
            iface, debugstr_guid(guid), data_size, data);

    return vkd3d_set_private_data(&device->private_store, guid, data_size, data,
            (vkd3d_set_name_callback) d3d12_device_set_name, device);
}

static HRESULT STDMETHODCALLTYPE d3d12_device_SetPrivateDataInterface(d3d12_device_iface *iface,
        REFGUID guid, const IUnknown *data)
{
    struct d3d12_device *device = impl_from_ID3D12Device(iface);

    TRACE("iface %p, guid %s, data %p.\n", iface, debugstr_guid(guid), data);

    return vkd3d_set_private_data_interface(&device->private_store, guid, data,
            (vkd3d_set_name_callback) d3d12_device_set_name, device);
}

static UINT STDMETHODCALLTYPE d3d12_device_GetNodeCount(d3d12_device_iface *iface)
{
    TRACE("iface %p.\n", iface);

    return 1;
}

static HRESULT STDMETHODCALLTYPE d3d12_device_CreateCommandQueue(d3d12_device_iface *iface,
        const D3D12_COMMAND_QUEUE_DESC *desc, REFIID riid, void **command_queue)
{
    struct d3d12_device *device = impl_from_ID3D12Device(iface);
    struct d3d12_command_queue *object;
    HRESULT hr;

    TRACE("iface %p, desc %p, riid %s, command_queue %p.\n",
            iface, desc, debugstr_guid(riid), command_queue);

    if (FAILED(hr = d3d12_command_queue_create(device, desc, VK_QUEUE_FAMILY_IGNORED, &object)))
        return hr;

    return return_interface(&object->ID3D12CommandQueue_iface, &IID_ID3D12CommandQueue,
            riid, command_queue);
}

static HRESULT STDMETHODCALLTYPE d3d12_device_CreateCommandAllocator(d3d12_device_iface *iface,
        D3D12_COMMAND_LIST_TYPE type, REFIID riid, void **command_allocator)
{
    struct d3d12_device *device = impl_from_ID3D12Device(iface);
    ID3D12CommandAllocator *allocator_iface;
    HRESULT hr;

    TRACE("iface %p, type %#x, riid %s, command_allocator %p.\n",
            iface, type, debugstr_guid(riid), command_allocator);

    if (type == D3D12_COMMAND_LIST_TYPE_BUNDLE)
    {
        struct d3d12_bundle_allocator *object;
        if (FAILED(hr = d3d12_bundle_allocator_create(device, &object)))
            return hr;
        allocator_iface = &object->ID3D12CommandAllocator_iface;
    }
    else
    {
        struct d3d12_command_allocator *object;
        if (FAILED(hr = d3d12_command_allocator_create(device, type, VK_QUEUE_FAMILY_IGNORED, &object)))
            return hr;
        allocator_iface = &object->ID3D12CommandAllocator_iface;
    }

    return return_interface(allocator_iface, &IID_ID3D12CommandAllocator, riid, command_allocator);
}

static HRESULT STDMETHODCALLTYPE d3d12_device_CreateGraphicsPipelineState(d3d12_device_iface *iface,
        const D3D12_GRAPHICS_PIPELINE_STATE_DESC *desc, REFIID riid, void **pipeline_state)
{
    struct d3d12_device *device = impl_from_ID3D12Device(iface);
    struct d3d12_pipeline_state_desc pipeline_desc;
    struct d3d12_pipeline_state *object;
    HRESULT hr;

    TRACE("iface %p, desc %p, riid %s, pipeline_state %p.\n",
            iface, desc, debugstr_guid(riid), pipeline_state);

    if (FAILED(hr = vkd3d_pipeline_state_desc_from_d3d12_graphics_desc(&pipeline_desc, desc)))
        return hr;

    if (FAILED(hr = d3d12_pipeline_state_create(device,
            VK_PIPELINE_BIND_POINT_GRAPHICS, &pipeline_desc, &object)))
        return hr;

    return return_interface(&object->ID3D12PipelineState_iface,
            &IID_ID3D12PipelineState, riid, pipeline_state);
}

static HRESULT STDMETHODCALLTYPE d3d12_device_CreateComputePipelineState(d3d12_device_iface *iface,
        const D3D12_COMPUTE_PIPELINE_STATE_DESC *desc, REFIID riid, void **pipeline_state)
{
    struct d3d12_device *device = impl_from_ID3D12Device(iface);
    struct d3d12_pipeline_state_desc pipeline_desc;
    struct d3d12_pipeline_state *object;
    HRESULT hr;

    TRACE("iface %p, desc %p, riid %s, pipeline_state %p.\n",
            iface, desc, debugstr_guid(riid), pipeline_state);

    if (FAILED(hr = vkd3d_pipeline_state_desc_from_d3d12_compute_desc(&pipeline_desc, desc)))
        return hr;

    if (FAILED(hr = d3d12_pipeline_state_create(device,
            VK_PIPELINE_BIND_POINT_COMPUTE, &pipeline_desc, &object)))
        return hr;

    return return_interface(&object->ID3D12PipelineState_iface,
            &IID_ID3D12PipelineState, riid, pipeline_state);
}

static HRESULT STDMETHODCALLTYPE d3d12_device_CreateCommandList1(d3d12_device_iface *iface,
        UINT node_mask, D3D12_COMMAND_LIST_TYPE type, D3D12_COMMAND_LIST_FLAGS flags,
        REFIID riid, void **command_list);

static HRESULT STDMETHODCALLTYPE d3d12_device_CreateCommandList(d3d12_device_iface *iface,
        UINT node_mask, D3D12_COMMAND_LIST_TYPE type, ID3D12CommandAllocator *command_allocator,
        ID3D12PipelineState *initial_pipeline_state, REFIID riid, void **command_list)
{
    ID3D12GraphicsCommandList *object;
    HRESULT hr;

    TRACE("iface %p, node_mask 0x%08x, type %#x, command_allocator %p, "
            "initial_pipeline_state %p, riid %s, command_list %p.\n",
            iface, node_mask, type, command_allocator,
            initial_pipeline_state, debugstr_guid(riid), command_list);

    if (FAILED(hr = d3d12_device_CreateCommandList1(iface, node_mask, type,
            D3D12_COMMAND_LIST_FLAG_NONE, &IID_ID3D12GraphicsCommandList, (void **)&object)))
        return hr;

    if (FAILED(hr = ID3D12GraphicsCommandList_Reset(object, command_allocator, initial_pipeline_state)))
    {
        ID3D12GraphicsCommandList_Release(object);
        return hr;
    }

    return return_interface(object, &IID_ID3D12GraphicsCommandList, riid, command_list);
}

static void vkd3d_determine_format_support_for_feature_level(const struct d3d12_device *device,
        D3D12_FEATURE_DATA_FORMAT_SUPPORT *format_support)
{
    /* TypedUAVLoadAdditionalFormats is an all or nothing set */
    if (!device->d3d12_caps.options.TypedUAVLoadAdditionalFormats)
        format_support->Support2 &= ~D3D12_FORMAT_SUPPORT2_UAV_TYPED_LOAD;

    /* R32_{UINT, SINT, FLOAT} always have to support typed reads */
    if (format_support->Format == DXGI_FORMAT_R32_UINT ||
                format_support->Format == DXGI_FORMAT_R32_SINT ||
                format_support->Format == DXGI_FORMAT_R32_FLOAT)
    {
        format_support->Support2 |= D3D12_FORMAT_SUPPORT2_UAV_TYPED_LOAD;
    }

    /* Do not report TILED if tiled resource support is disabled */
    if (!device->d3d12_caps.options.TiledResourcesTier)
        format_support->Support2 &= ~D3D12_FORMAT_SUPPORT2_TILED;
}

static HRESULT d3d12_device_check_multisample_quality_levels(struct d3d12_device *device,
        D3D12_FEATURE_DATA_MULTISAMPLE_QUALITY_LEVELS *data)
{
    const struct vkd3d_format *format;
    VkSampleCountFlagBits vk_samples;
    VkSampleCountFlags sample_counts;

    TRACE("Format %#x, sample count %u, flags %#x.\n", data->Format, data->SampleCount, data->Flags);

    data->NumQualityLevels = 0;

    if (!(vk_samples = vk_samples_from_sample_count(data->SampleCount)))
        WARN("Invalid sample count %u.\n", data->SampleCount);

    if (!data->SampleCount)
        return E_FAIL;

    if (data->SampleCount == 1)
    {
        data->NumQualityLevels = 1;
        goto done;
    }

    if (data->Format == DXGI_FORMAT_UNKNOWN ||
            data->Format == DXGI_FORMAT_SAMPLER_FEEDBACK_MIN_MIP_OPAQUE ||
            data->Format == DXGI_FORMAT_SAMPLER_FEEDBACK_MIP_REGION_USED_OPAQUE)
        goto done;

    if (!(format = vkd3d_get_format(device, data->Format, false)))
        format = vkd3d_get_format(device, data->Format, true);

    if (!format)
    {
        FIXME("Unhandled format %#x.\n", data->Format);
        return E_INVALIDARG;
    }

    if (data->Flags & ~D3D12_MULTISAMPLE_QUALITY_LEVELS_FLAG_TILED_RESOURCE)
        FIXME("Ignoring flags %#x.\n", data->Flags);

    sample_counts = (data->Flags & D3D12_MULTISAMPLE_QUALITY_LEVELS_FLAG_TILED_RESOURCE)
            ? format->supported_sparse_sample_counts
            : format->supported_sample_counts;

    if (sample_counts & vk_samples)
        data->NumQualityLevels = 1;

done:
    TRACE("Returning %u quality levels.\n", data->NumQualityLevels);
    return S_OK;
}

bool d3d12_device_is_uma(struct d3d12_device *device, bool *coherent)
{
    unsigned int i;

    if (coherent)
        *coherent = true;

    for (i = 0; i < device->memory_properties.memoryTypeCount; ++i)
    {
        if (!(device->memory_properties.memoryTypes[i].propertyFlags & VK_MEMORY_PROPERTY_HOST_VISIBLE_BIT))
            return false;
        if (coherent && !(device->memory_properties.memoryTypes[i].propertyFlags
                & VK_MEMORY_PROPERTY_HOST_COHERENT_BIT))
            *coherent = false;
    }

    return true;
}

static HRESULT d3d12_device_get_format_support(struct d3d12_device *device, D3D12_FEATURE_DATA_FORMAT_SUPPORT *data)
{
    const struct vkd3d_vk_device_procs *vk_procs = &device->vk_procs;
    VkPhysicalDeviceImageFormatInfo2 format_info;
    VkImageFormatProperties2 format_properties;
    VkFormatFeatureFlags2 image_features;
    const struct vkd3d_format *format;
    VkResult vr;

    data->Support1 = D3D12_FORMAT_SUPPORT1_NONE;
    data->Support2 = D3D12_FORMAT_SUPPORT2_NONE;

    if (!is_valid_format(data->Format))
    {
        WARN("Invalid format %d.\n", data->Format);
        return E_INVALIDARG;
    }

    if (!data->Format)
    {
        data->Support1 = D3D12_FORMAT_SUPPORT1_BUFFER;

        if (device->device_info.features2.features.sparseResidencyBuffer)
            data->Support2 = D3D12_FORMAT_SUPPORT2_TILED;
        return S_OK;
    }

    if (!(format = vkd3d_get_format(device, data->Format, false)))
        format = vkd3d_get_format(device, data->Format, true);
    if (!format)
        return E_FAIL;

    /* Special opaque formats. */
    if (data->Format == DXGI_FORMAT_SAMPLER_FEEDBACK_MIN_MIP_OPAQUE ||
            data->Format == DXGI_FORMAT_SAMPLER_FEEDBACK_MIP_REGION_USED_OPAQUE)
    {
        data->Support1 = D3D12_FORMAT_SUPPORT1_TEXTURE2D | D3D12_FORMAT_SUPPORT1_MIP;
        data->Support2 = D3D12_FORMAT_SUPPORT2_SAMPLER_FEEDBACK;
        return S_OK;
    }

    if (format->vk_aspect_mask & VK_IMAGE_ASPECT_PLANE_0_BIT)
        image_features = format->vk_format_features_castable;
    else
        image_features = format->vk_format_features;

    if (format->vk_format_features_buffer)
        data->Support1 |= D3D12_FORMAT_SUPPORT1_BUFFER;
    if (format->vk_format_features_buffer & VK_FORMAT_FEATURE_VERTEX_BUFFER_BIT)
        data->Support1 |= D3D12_FORMAT_SUPPORT1_IA_VERTEX_BUFFER;
    if (data->Format == DXGI_FORMAT_R16_UINT || data->Format == DXGI_FORMAT_R32_UINT)
        data->Support1 |= D3D12_FORMAT_SUPPORT1_IA_INDEX_BUFFER;
    if (image_features)
    {
        data->Support1 |= D3D12_FORMAT_SUPPORT1_TEXTURE2D;

        /* Planar formats only support 2D textures with one mip */
        if (!(format->vk_aspect_mask & VK_IMAGE_ASPECT_PLANE_0_BIT))
            data->Support1 |= D3D12_FORMAT_SUPPORT1_TEXTURE1D | D3D12_FORMAT_SUPPORT1_TEXTURECUBE | D3D12_FORMAT_SUPPORT1_MIP;

        /* 3D depth-stencil images are not supported */
        if (format->vk_aspect_mask & VK_IMAGE_ASPECT_COLOR_BIT)
            data->Support1 |= D3D12_FORMAT_SUPPORT1_TEXTURE3D;
    }
    if (image_features & VK_FORMAT_FEATURE_2_SAMPLED_IMAGE_BIT)
    {
        data->Support1 |= D3D12_FORMAT_SUPPORT1_SHADER_LOAD | D3D12_FORMAT_SUPPORT1_MULTISAMPLE_LOAD
                | D3D12_FORMAT_SUPPORT1_SHADER_GATHER;
        if (image_features & VK_FORMAT_FEATURE_2_SAMPLED_IMAGE_FILTER_LINEAR_BIT)
        {
            data->Support1 |= D3D12_FORMAT_SUPPORT1_SHADER_SAMPLE;
        }
        if (format->vk_aspect_mask & VK_IMAGE_ASPECT_DEPTH_BIT)
        {
            data->Support1 |= D3D12_FORMAT_SUPPORT1_SHADER_SAMPLE_COMPARISON
                    | D3D12_FORMAT_SUPPORT1_SHADER_GATHER_COMPARISON;
        }
    }
    if (image_features & VK_FORMAT_FEATURE_2_COLOR_ATTACHMENT_BIT)
    {
        data->Support1 |= D3D12_FORMAT_SUPPORT1_RENDER_TARGET | D3D12_FORMAT_SUPPORT1_MULTISAMPLE_RENDERTARGET;

        if (device->device_info.features2.features.logicOp && format->type == VKD3D_FORMAT_TYPE_UINT)
            data->Support2 |= D3D12_FORMAT_SUPPORT2_OUTPUT_MERGER_LOGIC_OP;

        /* This bit seems to only indicate support for AVERAGE resolves and is
         * not reported for integer or depth/stencil formats on native drivers. */
        if (format->type == VKD3D_FORMAT_TYPE_OTHER)
            data->Support1 |= D3D12_FORMAT_SUPPORT1_MULTISAMPLE_RESOLVE;
    }
    if (image_features & VK_FORMAT_FEATURE_2_COLOR_ATTACHMENT_BLEND_BIT)
        data->Support1 |= D3D12_FORMAT_SUPPORT1_BLENDABLE;
    if (image_features & VK_FORMAT_FEATURE_2_DEPTH_STENCIL_ATTACHMENT_BIT)
        data->Support1 |= D3D12_FORMAT_SUPPORT1_DEPTH_STENCIL | D3D12_FORMAT_SUPPORT1_MULTISAMPLE_RENDERTARGET;
    if (image_features & VK_FORMAT_FEATURE_2_STORAGE_IMAGE_BIT)
    {
        data->Support1 |= D3D12_FORMAT_SUPPORT1_TYPED_UNORDERED_ACCESS_VIEW;
        if (image_features & VK_FORMAT_FEATURE_2_STORAGE_READ_WITHOUT_FORMAT_BIT)
            data->Support2 |= D3D12_FORMAT_SUPPORT2_UAV_TYPED_LOAD;
        if (image_features & VK_FORMAT_FEATURE_2_STORAGE_WRITE_WITHOUT_FORMAT_BIT)
            data->Support2 |= D3D12_FORMAT_SUPPORT2_UAV_TYPED_STORE;
    }

    if (image_features & VK_FORMAT_FEATURE_2_STORAGE_IMAGE_ATOMIC_BIT)
    {
        data->Support2 |= D3D12_FORMAT_SUPPORT2_UAV_ATOMIC_ADD
                | D3D12_FORMAT_SUPPORT2_UAV_ATOMIC_BITWISE_OPS
                | D3D12_FORMAT_SUPPORT2_UAV_ATOMIC_COMPARE_STORE_OR_COMPARE_EXCHANGE
                | D3D12_FORMAT_SUPPORT2_UAV_ATOMIC_EXCHANGE
                | D3D12_FORMAT_SUPPORT2_UAV_ATOMIC_SIGNED_MIN_OR_MAX
                | D3D12_FORMAT_SUPPORT2_UAV_ATOMIC_UNSIGNED_MIN_OR_MAX;
    }

    /* Do not support tiled resources for planar formats, matches D3D12. */
    if (!format->is_emulated && !(format->vk_aspect_mask & VK_IMAGE_ASPECT_PLANE_0_BIT))
    {
        if ((image_features & VK_FORMAT_FEATURE_2_SAMPLED_IMAGE_BIT) &&
                device->device_info.features2.features.sparseResidencyImage2D)
        {
            memset(&format_info, 0, sizeof(format_info));
            format_info.sType = VK_STRUCTURE_TYPE_PHYSICAL_DEVICE_IMAGE_FORMAT_INFO_2;
            format_info.type = VK_IMAGE_TYPE_2D;
            format_info.format = format->vk_format;
            format_info.usage = VK_IMAGE_USAGE_SAMPLED_BIT;
            format_info.flags = VK_IMAGE_CREATE_SPARSE_BINDING_BIT |
                    VK_IMAGE_CREATE_SPARSE_ALIASED_BIT |
                    VK_IMAGE_CREATE_SPARSE_RESIDENCY_BIT;
            format_info.tiling = format->vk_image_tiling;

            memset(&format_properties, 0, sizeof(format_properties));
            format_properties.sType = VK_STRUCTURE_TYPE_IMAGE_FORMAT_PROPERTIES_2;

            vr = VK_CALL(vkGetPhysicalDeviceImageFormatProperties2(
              device->vk_physical_device, &format_info, &format_properties));

            if (vr == VK_SUCCESS)
                data->Support2 |= D3D12_FORMAT_SUPPORT2_TILED;
        }

        if (!image_features && format->vk_format_features_buffer &&
                device->device_info.features2.features.sparseResidencyBuffer)
            data->Support2 |= D3D12_FORMAT_SUPPORT2_TILED;
    }

    return S_OK;
}

static HRESULT STDMETHODCALLTYPE d3d12_device_CheckFeatureSupport(d3d12_device_iface *iface,
        D3D12_FEATURE feature, void *feature_data, UINT feature_data_size)
{
    struct d3d12_device *device = impl_from_ID3D12Device(iface);

    TRACE("iface %p, feature %#x, feature_data %p, feature_data_size %u.\n",
            iface, feature, feature_data, feature_data_size);

    switch (feature)
    {
        case D3D12_FEATURE_D3D12_OPTIONS:
        {
            D3D12_FEATURE_DATA_D3D12_OPTIONS *data = feature_data;

            if (feature_data_size != sizeof(*data))
            {
                WARN("Invalid size %u.\n", feature_data_size);
                return E_INVALIDARG;
            }

            *data = device->d3d12_caps.options;

            TRACE("Double precision shader ops %#x.\n", data->DoublePrecisionFloatShaderOps);
            TRACE("Output merger logic op %#x.\n", data->OutputMergerLogicOp);
            TRACE("Shader min precision support %#x.\n", data->MinPrecisionSupport);
            TRACE("Tiled resources tier %#x.\n", data->TiledResourcesTier);
            TRACE("Resource binding tier %#x.\n", data->ResourceBindingTier);
            TRACE("PS specified stencil ref %#x.\n", data->PSSpecifiedStencilRefSupported);
            TRACE("Typed UAV load and additional formats %#x.\n", data->TypedUAVLoadAdditionalFormats);
            TRACE("ROV %#x.\n", data->ROVsSupported);
            TRACE("Conservative rasterization tier %#x.\n", data->ConservativeRasterizationTier);
            TRACE("Max GPU virtual address bits per resource %u.\n", data->MaxGPUVirtualAddressBitsPerResource);
            TRACE("Standard swizzle 64KB %#x.\n", data->StandardSwizzle64KBSupported);
            TRACE("Cross-node sharing tier %#x.\n", data->CrossNodeSharingTier);
            TRACE("Cross-adapter row-major texture %#x.\n", data->CrossAdapterRowMajorTextureSupported);
            TRACE("VP and RT array index from any shader without GS emulation %#x.\n",
                    data->VPAndRTArrayIndexFromAnyShaderFeedingRasterizerSupportedWithoutGSEmulation);
            TRACE("Resource heap tier %#x.\n", data->ResourceHeapTier);
            return S_OK;
        }

        case D3D12_FEATURE_ARCHITECTURE:
        {
            D3D12_FEATURE_DATA_ARCHITECTURE *data = feature_data;
            bool coherent;

            if (feature_data_size != sizeof(*data))
            {
                WARN("Invalid size %u.\n", feature_data_size);
                return E_INVALIDARG;
            }

            if (data->NodeIndex)
            {
                FIXME("Multi-adapter not supported.\n");
                return E_INVALIDARG;
            }

            WARN("Assuming device does not support tile based rendering.\n");
            data->TileBasedRenderer = FALSE;

            data->UMA = d3d12_device_is_uma(device, &coherent);
            data->CacheCoherentUMA = data->UMA ? coherent : FALSE;

            TRACE("Tile based renderer %#x, UMA %#x, cache coherent UMA %#x.\n",
                    data->TileBasedRenderer, data->UMA, data->CacheCoherentUMA);
            return S_OK;
        }

        case D3D12_FEATURE_FEATURE_LEVELS:
        {
            struct d3d12_caps *caps = &device->d3d12_caps;
            D3D12_FEATURE_DATA_FEATURE_LEVELS *data = feature_data;
            unsigned int i;

            if (feature_data_size != sizeof(*data))
            {
                WARN("Invalid size %u.\n", feature_data_size);
                return E_INVALIDARG;
            }
            if (!data->NumFeatureLevels)
                return E_INVALIDARG;

            data->MaxSupportedFeatureLevel = 0;
            for (i = 0; i < data->NumFeatureLevels; ++i)
            {
                D3D_FEATURE_LEVEL fl = data->pFeatureLevelsRequested[i];
                if (data->MaxSupportedFeatureLevel < fl && fl <= caps->max_feature_level)
                    data->MaxSupportedFeatureLevel = fl;
            }

            TRACE("Max supported feature level %#x.\n", data->MaxSupportedFeatureLevel);
            return S_OK;
        }

        case D3D12_FEATURE_FORMAT_SUPPORT:
        {
            D3D12_FEATURE_DATA_FORMAT_SUPPORT *data = feature_data;
            HRESULT hr;

            if (feature_data_size != sizeof(*data))
            {
                WARN("Invalid size %u.\n", feature_data_size);
                return E_INVALIDARG;
            }

            if (FAILED(hr = d3d12_device_get_format_support(device, data)))
                return hr;

            vkd3d_determine_format_support_for_feature_level(device, data);

            TRACE("Format %#x, support1 %#x, support2 %#x.\n", data->Format, data->Support1, data->Support2);
            return S_OK;
        }

        case D3D12_FEATURE_MULTISAMPLE_QUALITY_LEVELS:
        {
            D3D12_FEATURE_DATA_MULTISAMPLE_QUALITY_LEVELS *data = feature_data;

            if (feature_data_size != sizeof(*data))
            {
                WARN("Invalid size %u.\n", feature_data_size);
                return E_INVALIDARG;
            }

            return d3d12_device_check_multisample_quality_levels(device, data);
        }

        case D3D12_FEATURE_FORMAT_INFO:
        {
            D3D12_FEATURE_DATA_FORMAT_INFO *data = feature_data;
            const struct vkd3d_format *format;

            if (feature_data_size != sizeof(*data))
            {
                WARN("Invalid size %u.\n", feature_data_size);
                return E_INVALIDARG;
            }

            if (data->Format == DXGI_FORMAT_UNKNOWN)
            {
                data->PlaneCount = 1;
                return S_OK;
            }

            if (!(format = vkd3d_get_format(device, data->Format, false)))
                format = vkd3d_get_format(device, data->Format, true);
            if (!format)
            {
                FIXME("Unhandled format %#x.\n", data->Format);
                return E_INVALIDARG;
            }

            data->PlaneCount = format->plane_count;

            TRACE("Format %#x, plane count %"PRIu8".\n", data->Format, data->PlaneCount);
            return S_OK;
        }

        case D3D12_FEATURE_GPU_VIRTUAL_ADDRESS_SUPPORT:
        {
            const D3D12_FEATURE_DATA_D3D12_OPTIONS *options = &device->d3d12_caps.options;
            D3D12_FEATURE_DATA_GPU_VIRTUAL_ADDRESS_SUPPORT *data = feature_data;

            if (feature_data_size != sizeof(*data))
            {
                WARN("Invalid size %u.\n", feature_data_size);
                return E_INVALIDARG;
            }

            data->MaxGPUVirtualAddressBitsPerResource = options->MaxGPUVirtualAddressBitsPerResource;
            data->MaxGPUVirtualAddressBitsPerProcess = options->MaxGPUVirtualAddressBitsPerResource;

            TRACE("Max GPU virtual address bits per resource %u, Max GPU virtual address bits per process %u.\n",
                    data->MaxGPUVirtualAddressBitsPerResource, data->MaxGPUVirtualAddressBitsPerProcess);
            return S_OK;
        }

        case D3D12_FEATURE_SHADER_MODEL:
        {
            D3D12_FEATURE_DATA_SHADER_MODEL *data = feature_data;

            if (feature_data_size != sizeof(*data))
            {
                WARN("Invalid size %u.\n", feature_data_size);
                return E_INVALIDARG;
            }

            TRACE("Request shader model %#x.\n", data->HighestShaderModel);
            data->HighestShaderModel = min(data->HighestShaderModel, device->d3d12_caps.max_shader_model);
            TRACE("Shader model %#x.\n", data->HighestShaderModel);
            return S_OK;
        }

        case D3D12_FEATURE_D3D12_OPTIONS1:
        {
            D3D12_FEATURE_DATA_D3D12_OPTIONS1 *data = feature_data;

            if (feature_data_size != sizeof(*data))
            {
                WARN("Invalid size %u.\n", feature_data_size);
                return E_INVALIDARG;
            }

            *data = device->d3d12_caps.options1;

            TRACE("Wave ops %#x.\n", data->WaveOps);
            TRACE("Min wave lane count %u.\n", data->WaveLaneCountMin);
            TRACE("Max wave lane count %u.\n", data->WaveLaneCountMax);
            TRACE("Total lane count %u.\n", data->TotalLaneCount);
            TRACE("Expanded compute resource states %#x.\n", data->ExpandedComputeResourceStates);
            TRACE("Int64 shader ops %#x.\n", data->Int64ShaderOps);
            return S_OK;
        }

        case D3D12_FEATURE_PROTECTED_RESOURCE_SESSION_SUPPORT:
        {
            D3D12_FEATURE_DATA_PROTECTED_RESOURCE_SESSION_SUPPORT *data = feature_data;

            if (feature_data_size != sizeof(*data))
            {
                WARN("Invalid size %u.\n", feature_data_size);
                return E_INVALIDARG;
            }

            if (data->NodeIndex)
            {
                FIXME("Multi-adapter not supported.\n");
                return E_INVALIDARG;
            }

            data->Support = D3D12_PROTECTED_RESOURCE_SESSION_SUPPORT_FLAG_NONE;
            TRACE("Protected resource session support %#x.\n", data->Support);
            return S_OK;
        }

        case D3D12_FEATURE_ROOT_SIGNATURE:
        {
            D3D12_FEATURE_DATA_ROOT_SIGNATURE *data = feature_data;

            if (feature_data_size != sizeof(*data))
            {
                WARN("Invalid size %u.\n", feature_data_size);
                return E_INVALIDARG;
            }

            if (!data->HighestVersion || data->HighestVersion > D3D_ROOT_SIGNATURE_VERSION_1_2)
            {
                WARN("Unrecognized root signature version %#x.\n", data->HighestVersion);
                return E_INVALIDARG;
            }

            TRACE("Root signature requested %#x.\n", data->HighestVersion);
            data->HighestVersion = min(data->HighestVersion, D3D_ROOT_SIGNATURE_VERSION_1_2);

            TRACE("Root signature version %#x.\n", data->HighestVersion);
            return S_OK;
        }

        case D3D12_FEATURE_ARCHITECTURE1:
        {
            D3D12_FEATURE_DATA_ARCHITECTURE1 *data = feature_data;
            bool coherent;

            if (feature_data_size != sizeof(*data))
            {
                WARN("Invalid size %u.\n", feature_data_size);
                return E_INVALIDARG;
            }

            if (data->NodeIndex)
            {
                FIXME("Multi-adapter not supported.\n");
                return E_INVALIDARG;
            }

            WARN("Assuming device does not support tile based rendering.\n");
            data->TileBasedRenderer = FALSE;

            data->UMA = d3d12_device_is_uma(device, &coherent);
            data->CacheCoherentUMA = data->UMA ? coherent : FALSE;
            data->IsolatedMMU = TRUE; /* Appears to be true Windows drivers */

            TRACE("Tile based renderer %#x, UMA %#x, cache coherent UMA %#x, isolated MMU %#x.\n",
                    data->TileBasedRenderer, data->UMA, data->CacheCoherentUMA, data->IsolatedMMU);
            return S_OK;
        }

        case D3D12_FEATURE_D3D12_OPTIONS2:
        {
            D3D12_FEATURE_DATA_D3D12_OPTIONS2 *data = feature_data;

            if (feature_data_size != sizeof(*data))
            {
                WARN("Invalid size %u.\n", feature_data_size);
                return E_INVALIDARG;
            }

            *data = device->d3d12_caps.options2;

            TRACE("Depth bounds test %#x.\n", data->DepthBoundsTestSupported);
            TRACE("Programmable sample positions tier %u.\n", data->ProgrammableSamplePositionsTier);
            return S_OK;
        }

        case D3D12_FEATURE_SHADER_CACHE:
        {
            D3D12_FEATURE_DATA_SHADER_CACHE *data = feature_data;

            if (feature_data_size != sizeof(*data))
            {
                WARN("Invalid size %u.\n", feature_data_size);
                return E_INVALIDARG;
            }

            /* We cannot query shader cache features from the Vulkan driver,
             * but all relevant drivers have their own disk cache, so we'll
             * advertize support for the AUTOMATIC_*_CACHE feature bits. */
            data->SupportFlags = D3D12_SHADER_CACHE_SUPPORT_SINGLE_PSO |
                    D3D12_SHADER_CACHE_SUPPORT_LIBRARY |
                    D3D12_SHADER_CACHE_SUPPORT_AUTOMATIC_INPROC_CACHE |
                    D3D12_SHADER_CACHE_SUPPORT_AUTOMATIC_DISK_CACHE;

            TRACE("Shader cache support flags %#x.\n", data->SupportFlags);
            return S_OK;
        }

        case D3D12_FEATURE_COMMAND_QUEUE_PRIORITY:
        {
            D3D12_FEATURE_DATA_COMMAND_QUEUE_PRIORITY *data = feature_data;

            if (feature_data_size != sizeof(*data))
            {
                WARN("Invalid size %u.\n", feature_data_size);
                return E_INVALIDARG;
            }

            /* FIXME We ignore priorities since Vulkan queues are created up-front */
            data->PriorityForTypeIsSupported = data->Priority <= D3D12_COMMAND_QUEUE_PRIORITY_HIGH;

            TRACE("Command list type %u supports priority %u: %#x.\n",
                    data->CommandListType, data->Priority, data->PriorityForTypeIsSupported);
            return S_OK;
        }

        case D3D12_FEATURE_D3D12_OPTIONS3:
        {
            D3D12_FEATURE_DATA_D3D12_OPTIONS3 *data = feature_data;

            if (feature_data_size != sizeof(*data))
            {
                WARN("Invalid size %u.\n", feature_data_size);
                return E_INVALIDARG;
            }

            *data = device->d3d12_caps.options3;

            TRACE("Copy queue timestamp queries %#x.\n", data->CopyQueueTimestampQueriesSupported);
            TRACE("Casting fully typed formats %#x.\n", data->CastingFullyTypedFormatSupported);
            TRACE("Write buffer immediate support flags %#x.\n", data->WriteBufferImmediateSupportFlags);
            TRACE("View instancing tier %u.\n", data->ViewInstancingTier);
            TRACE("Barycentrics %#x.\n", data->BarycentricsSupported);
            return S_OK;
        }

        case D3D12_FEATURE_EXISTING_HEAPS:
        {
            D3D12_FEATURE_DATA_EXISTING_HEAPS *data = feature_data;

            if (feature_data_size != sizeof(*data))
            {
                WARN("Invalid size %u.\n", feature_data_size);
                return E_INVALIDARG;
            }

            /* Would require some sort of wine
             * interop to support file handles */
            data->Supported = FALSE;

            TRACE("Existing heaps %#x.\n", data->Supported);
            return S_OK;
        }

        case D3D12_FEATURE_D3D12_OPTIONS4:
        {
            D3D12_FEATURE_DATA_D3D12_OPTIONS4 *data = feature_data;

            if (feature_data_size != sizeof(*data))
            {
                WARN("Invalid size %u.\n", feature_data_size);
                return E_INVALIDARG;
            }

            *data = device->d3d12_caps.options4;

            TRACE("64kB alignment for MSAA textures %#x.\n", data->MSAA64KBAlignedTextureSupported);
            TRACE("Shared resource compatibility tier %u.\n", data->SharedResourceCompatibilityTier);
            TRACE("Native 16-bit shader ops %#x.\n", data->Native16BitShaderOpsSupported);
            return S_OK;
        }

        case D3D12_FEATURE_SERIALIZATION:
        {
            D3D12_FEATURE_DATA_SERIALIZATION *data = feature_data;

            if (feature_data_size != sizeof(*data))
            {
                WARN("Invalid size %u.\n", feature_data_size);
                return E_INVALIDARG;
            }

            if (data->NodeIndex)
            {
                FIXME("Multi-adapter not supported.\n");
                return E_INVALIDARG;
            }

            data->HeapSerializationTier = D3D12_HEAP_SERIALIZATION_TIER_0;

            TRACE("Heap serialization tier %u.\n", data->HeapSerializationTier);
            return S_OK;
        }

        case D3D12_FEATURE_CROSS_NODE:
        {
            D3D12_FEATURE_DATA_CROSS_NODE *data = feature_data;

            if (feature_data_size != sizeof(*data))
            {
                WARN("Invalid size %u.\n", feature_data_size);
                return E_INVALIDARG;
            }

            data->SharingTier = D3D12_CROSS_NODE_SHARING_TIER_NOT_SUPPORTED;
            data->AtomicShaderInstructions = FALSE;

            TRACE("Cross-node sharing tier %u.\n", data->SharingTier);
            TRACE("Cross-node atomic shader instructions %#x.\n", data->AtomicShaderInstructions);
            return S_OK;
        }

        case D3D12_FEATURE_D3D12_OPTIONS5:
        {
            D3D12_FEATURE_DATA_D3D12_OPTIONS5 *data = feature_data;

            if (feature_data_size != sizeof(*data))
            {
                WARN("Invalid size %u.\n", feature_data_size);
                return E_INVALIDARG;
            }

            *data = device->d3d12_caps.options5;

            TRACE("SRV-only Tiled Resources Tier 3 %#x.\n", data->SRVOnlyTiledResourceTier3);
            TRACE("Render pass tier %u.\n", data->RenderPassesTier);
            TRACE("Raytracing tier %u.\n", data->RaytracingTier);
            return S_OK;
        }

        case D3D12_FEATURE_D3D12_OPTIONS6:
        {
            D3D12_FEATURE_DATA_D3D12_OPTIONS6 *data = feature_data;

            if (feature_data_size != sizeof(*data))
            {
                WARN("Invalid size %u.\n", feature_data_size);
                return E_INVALIDARG;
            }

            *data = device->d3d12_caps.options6;

            TRACE("Additional shading rates %#x.\n", data->AdditionalShadingRatesSupported);
            TRACE("Per-primtive shading rate with viewport indexing %#x.\n", data->PerPrimitiveShadingRateSupportedWithViewportIndexing);
            TRACE("Variable shading rate tier %u.\n", data->VariableShadingRateTier);
            TRACE("Shading rate image tile size %u.\n", data->ShadingRateImageTileSize);
            TRACE("Background processing %#x.\n", data->BackgroundProcessingSupported);
            return S_OK;
        }

        case D3D12_FEATURE_D3D12_OPTIONS7:
        {
            D3D12_FEATURE_DATA_D3D12_OPTIONS7 *data = feature_data;

            if (feature_data_size != sizeof(*data))
            {
                WARN("Invalid size %u.\n", feature_data_size);
                return E_INVALIDARG;
            }

            *data = device->d3d12_caps.options7;

            TRACE("Mesh shading tier %#x.\n", data->MeshShaderTier);
            TRACE("Sampler feedback tier %#x.\n", data->SamplerFeedbackTier);
            return S_OK;
        }

        case D3D12_FEATURE_D3D12_OPTIONS8:
        {
            D3D12_FEATURE_DATA_D3D12_OPTIONS8 *data = feature_data;

            if (feature_data_size != sizeof(*data))
            {
                WARN("Invalid size %u.\n", feature_data_size);
                return E_INVALIDARG;
            }

            *data = device->d3d12_caps.options8;

            TRACE("Unaligned block textures supported %u.\n", data->UnalignedBlockTexturesSupported);
            return S_OK;
        }

        case D3D12_FEATURE_D3D12_OPTIONS9:
        {
            D3D12_FEATURE_DATA_D3D12_OPTIONS9 *data = feature_data;

            if (feature_data_size != sizeof(*data))
            {
                WARN("Invalid size %u.\n", feature_data_size);
                return E_INVALIDARG;
            }

            *data = device->d3d12_caps.options9;

            TRACE("AtomicInt64 on typed resource supported %u.\n", data->AtomicInt64OnTypedResourceSupported);
            TRACE("AtomicInt64 on group shared supported %u.\n", data->AtomicInt64OnGroupSharedSupported);
            TRACE("Mesh shader pipeline stats supported %u.\n", data->MeshShaderPipelineStatsSupported);
            TRACE("Mesh shader supports full range render target array index %u.\n", data->MeshShaderSupportsFullRangeRenderTargetArrayIndex);
            TRACE("Derivatives in mesh and amplification shaders supported %u.\n", data->DerivativesInMeshAndAmplificationShadersSupported);
            TRACE("Wave MMA tier #%x.\n", data->WaveMMATier);
            return S_OK;
        }

        case D3D12_FEATURE_D3D12_OPTIONS10:
        {
            D3D12_FEATURE_DATA_D3D12_OPTIONS10 *data = feature_data;

            if (feature_data_size != sizeof(*data))
            {
                WARN("Invalid size %u.\n", feature_data_size);
                return E_INVALIDARG;
            }

            *data = device->d3d12_caps.options10;

            TRACE("Variable rate shading sum combiner supported %u.\n", data->VariableRateShadingSumCombinerSupported);
            TRACE("Mesh shader per primitive shading rate supported %u.\n", data->MeshShaderPerPrimitiveShadingRateSupported);
            return S_OK;
        }

        case D3D12_FEATURE_D3D12_OPTIONS11:
        {
            D3D12_FEATURE_DATA_D3D12_OPTIONS11 *data = feature_data;

            if (feature_data_size != sizeof(*data))
            {
                WARN("Invalid size %u.\n", feature_data_size);
                return E_INVALIDARG;
            }

            *data = device->d3d12_caps.options11;

            TRACE("AtomicInt64 on descriptor heap resource supported %u.\n", data->AtomicInt64OnDescriptorHeapResourceSupported);
            return S_OK;
        }

        case D3D12_FEATURE_D3D12_OPTIONS12:
        {
            D3D12_FEATURE_DATA_D3D12_OPTIONS12 *data = feature_data;

            if (feature_data_size != sizeof(*data))
            {
                WARN("Invalid size %u.\n", feature_data_size);
                return E_INVALIDARG;
            }

            *data = device->d3d12_caps.options12;
            TRACE("RelaxedFormatCasting supported %u.\n", data->RelaxedFormatCastingSupported);
            TRACE("EnhancedBarriers supported %u.\n", data->EnhancedBarriersSupported);
            TRACE("MSPrimitivesPipelineStatisticIncludesCulledPrimitives %u.\n",
                    data->MSPrimitivesPipelineStatisticIncludesCulledPrimitives);
            return S_OK;
        }

        case D3D12_FEATURE_D3D12_OPTIONS13:
        {
            D3D12_FEATURE_DATA_D3D12_OPTIONS13 *data = feature_data;

            if (feature_data_size != sizeof(*data))
            {
                WARN("Invalid size %u.\n", feature_data_size);
                return E_INVALIDARG;
            }

            *data = device->d3d12_caps.options13;

            TRACE("Inverted viewport height flips Y supported %u.\n", data->InvertedViewportHeightFlipsYSupported);
            TRACE("Inverted viewport deps flips Z supported %u.\n", data->InvertedViewportDepthFlipsZSupported);
            return S_OK;
        }

        case D3D12_FEATURE_D3D12_OPTIONS14:
        {
            D3D12_FEATURE_DATA_D3D12_OPTIONS14 *data = feature_data;

            if (feature_data_size != sizeof(*data))
            {
                WARN("Invalid size %u.\n", feature_data_size);
                return E_INVALIDARG;
            }

            *data = device->d3d12_caps.options14;

            TRACE("AdvancedTextureOpsSupported %u\n", data->AdvancedTextureOpsSupported);
            TRACE("WriteableMSAATexturesSupported %u\n", data->WriteableMSAATexturesSupported);
            TRACE("IndependentFrontAndBackStencilRefMaskSupported %u\n", data->IndependentFrontAndBackStencilRefMaskSupported);

            return S_OK;
        }

        case D3D12_FEATURE_D3D12_OPTIONS15:
        {
            D3D12_FEATURE_DATA_D3D12_OPTIONS15 *data = feature_data;

            if (feature_data_size != sizeof(*data))
            {
                WARN("Invalid size %u.\n", feature_data_size);
                return E_INVALIDARG;
            }

            *data = device->d3d12_caps.options15;

            TRACE("TriangleFanSupported %u\n", data->TriangleFanSupported);
            TRACE("DynamicIndexBufferStripCutSupported %u\n", data->DynamicIndexBufferStripCutSupported);

            return S_OK;
        }

        case D3D12_FEATURE_D3D12_OPTIONS16:
        {
            D3D12_FEATURE_DATA_D3D12_OPTIONS16 *data = feature_data;

            if (feature_data_size != sizeof(*data))
            {
                WARN("Invalid size %u.\n", feature_data_size);
                return E_INVALIDARG;
            }

            *data = device->d3d12_caps.options16;

            TRACE("DynamicDepthBiasSupported %u\n", data->DynamicDepthBiasSupported);
            TRACE("GPUUploadHeapSupported %u\n", data->GPUUploadHeapSupported);

            return S_OK;
        }

        case D3D12_FEATURE_D3D12_OPTIONS17:
        {
            D3D12_FEATURE_DATA_D3D12_OPTIONS17 *data = feature_data;

            if (feature_data_size != sizeof(*data))
            {
                WARN("Invalid size %u.\n", feature_data_size);
                return E_INVALIDARG;
            }

            *data = device->d3d12_caps.options17;

            TRACE("NonNormalizedCoordinateSamplersSupported %u\n", data->NonNormalizedCoordinateSamplersSupported);
            TRACE("ManualWriteTrackingResourceSupported %u\n", data->ManualWriteTrackingResourceSupported);

            return S_OK;
        }

        case D3D12_FEATURE_D3D12_OPTIONS18:
        {
            D3D12_FEATURE_DATA_D3D12_OPTIONS18 *data = feature_data;

            if (feature_data_size != sizeof(*data))
            {
                WARN("Invalid size %u.\n", feature_data_size);
                return E_INVALIDARG;
            }

            *data = device->d3d12_caps.options18;

            TRACE("RenderPassesValid %u\n", data->RenderPassesValid);

            return S_OK;
        }

        case D3D12_FEATURE_D3D12_OPTIONS19:
        {
            D3D12_FEATURE_DATA_D3D12_OPTIONS19 *data = feature_data;

            if (feature_data_size != sizeof(*data))
            {
                WARN("Invalid size %u.\n", feature_data_size);
                return E_INVALIDARG;
            }

            *data = device->d3d12_caps.options19;

            TRACE("MismatchingOutputDimensionsSupported %u\n", data->MismatchingOutputDimensionsSupported);
            TRACE("SupportedSampleCountsWithNoOutputs %#x\n", data->SupportedSampleCountsWithNoOutputs);
            TRACE("PointSamplingAddressesNeverRoundUp %u\n", data->PointSamplingAddressesNeverRoundUp);
            TRACE("RasterizerDesc2Supported %u\n", data->RasterizerDesc2Supported);
            TRACE("NarrowQuadrilateralLinesSupported %u\n", data->NarrowQuadrilateralLinesSupported);
            TRACE("AnisoFilterWithPointMipSupported %u\n", data->AnisoFilterWithPointMipSupported);
            TRACE("MaxSamplerDescriptorHeapSize %u\n", data->MaxSamplerDescriptorHeapSize);
            TRACE("MaxSamplerDescriptorHeapSizeWithStaticSamplers %u\n", data->MaxSamplerDescriptorHeapSizeWithStaticSamplers);
            TRACE("MaxViewDescriptorHeapSize %u\n", data->MaxViewDescriptorHeapSize);

            return S_OK;
        }

        case D3D12_FEATURE_D3D12_OPTIONS20:
        {
            D3D12_FEATURE_DATA_D3D12_OPTIONS20 *data = feature_data;

            if (feature_data_size != sizeof(*data))
            {
                WARN("Invalid size %u.\n", feature_data_size);
                return E_INVALIDARG;
            }

            *data = device->d3d12_caps.options20;

            TRACE("ComputeOnlyWriteWatchSupported %u\n", data->ComputeOnlyWriteWatchSupported);
            TRACE("RecreateAtTier %#x\n", data->RecreateAtTier);

            return S_OK;
        }

        case D3D12_FEATURE_D3D12_OPTIONS21:
        {
            D3D12_FEATURE_DATA_D3D12_OPTIONS21 *data = feature_data;

            if (feature_data_size != sizeof(*data))
            {
                WARN("Invalid size %u.\n", feature_data_size);
                return E_INVALIDARG;
            }

            *data = device->d3d12_caps.options21;

            TRACE("WorkGraphsTier %#x\n", data->WorkGraphsTier);
            TRACE("ExecuteIndirectTier %u\n", data->ExecuteIndirectTier);
            TRACE("SampleCmpGradientAndBiasSupported %u\n", data->SampleCmpGradientAndBiasSupported);
            TRACE("ExtendedCommandInfoSupported %u\n", data->ExtendedCommandInfoSupported);

            return S_OK;
        }

        case D3D12_FEATURE_QUERY_META_COMMAND:
        {
            D3D12_FEATURE_DATA_QUERY_META_COMMAND *data = feature_data;

            if (feature_data_size != sizeof(*data))
            {
                WARN("Invalid size %u.\n", feature_data_size);
                return E_INVALIDARG;
            }

            TRACE("input_data_size = %zu, input_data = %p, output_data_size = %zu, output_data = %p.\n",
                    data->QueryInputDataSizeInBytes, data->pQueryInputData, data->QueryOutputDataSizeInBytes,
                    data->pQueryOutputData);

            if ((data->QueryInputDataSizeInBytes && !data->pQueryInputData) ||
                    (data->QueryOutputDataSizeInBytes && !data->pQueryOutputData))
                return E_INVALIDARG;

            if (!memcmp(&data->CommandId, &IID_META_COMMAND_DSTORAGE, sizeof(data->CommandId)))
            {
                /* It is not clear what any of these parameters do, but as of right now
                 * it appears that only a single combination of parameters is supported. */
                const struct d3d12_meta_command_dstorage_query_in_args *in_args = data->pQueryInputData;
                struct d3d12_meta_command_dstorage_query_out_args *out_args = data->pQueryOutputData;

                /* Passing an output parameter size larger than the structure,
                 * is allowed but any excess bytes are not written. */
                if (data->QueryInputDataSizeInBytes < sizeof(*in_args) || data->QueryOutputDataSizeInBytes < sizeof(*out_args))
                {
                    FIXME("Unexpected input/output sizes for DirectStorage meta command: %zu, %zu.\n",
                            data->QueryInputDataSizeInBytes, data->QueryOutputDataSizeInBytes);
                    return E_INVALIDARG;
                }

                memset(out_args, 0, sizeof(*out_args));

                if (in_args->unknown2 == 1)
                {
                    out_args->unknown0 = 1;
                    /* Limit stream count to something reasonable. Given that we have a hard limit
                     * on the number of tiles we can process in one call, we should make it unlikely
                     * for applications to hit that upper limit even if they try. */
                    out_args->max_stream_count = min(256u, in_args->stream_count);
                    /* Reserve data for the indirect tile count, then the memory region for
                     * each tile, and finally a compute workgroup count for each stream. */
                    out_args->scratch_size = sizeof(struct d3d12_meta_command_dstorage_scratch_header) +
                            sizeof(VkDispatchIndirectCommand) * out_args->max_stream_count;
                }

                return S_OK;
            }

            FIXME("Unsupported meta command %s.\n", debugstr_guid(&data->CommandId));
            return E_INVALIDARG;
        }

        default:
            FIXME("Unhandled feature %#x.\n", feature);
            return E_NOTIMPL;
    }
}

static HRESULT STDMETHODCALLTYPE d3d12_device_CreateDescriptorHeap(d3d12_device_iface *iface,
        const D3D12_DESCRIPTOR_HEAP_DESC *desc, REFIID riid, void **descriptor_heap)
{
    struct d3d12_device *device = impl_from_ID3D12Device(iface);
    struct d3d12_descriptor_heap *object;
    HRESULT hr;

    TRACE("iface %p, desc %p, riid %s, descriptor_heap %p.\n",
            iface, desc, debugstr_guid(riid), descriptor_heap);

    if (FAILED(hr = d3d12_descriptor_heap_create(device, desc, &object)))
        return hr;

    return return_interface(&object->ID3D12DescriptorHeap_iface,
            &IID_ID3D12DescriptorHeap, riid, descriptor_heap);
}

static UINT STDMETHODCALLTYPE d3d12_device_GetDescriptorHandleIncrementSize(d3d12_device_iface *iface,
        D3D12_DESCRIPTOR_HEAP_TYPE descriptor_heap_type)
{
    struct d3d12_device *device = impl_from_ID3D12Device(iface);
    TRACE("iface %p, descriptor_heap_type %#x.\n", iface, descriptor_heap_type);

    return d3d12_device_get_descriptor_handle_increment_size(device, descriptor_heap_type);
}

static HRESULT STDMETHODCALLTYPE d3d12_device_CreateRootSignature(d3d12_device_iface *iface,
        UINT node_mask, const void *bytecode, SIZE_T bytecode_length,
        REFIID riid, void **root_signature)
{
    struct d3d12_device *device = impl_from_ID3D12Device(iface);
    struct d3d12_root_signature *object;
    HRESULT hr;

    TRACE("iface %p, node_mask 0x%08x, bytecode %p, bytecode_length %lu, riid %s, root_signature %p.\n",
            iface, node_mask, bytecode, bytecode_length, debugstr_guid(riid), root_signature);

    debug_ignored_node_mask(node_mask);

    if (FAILED(hr = d3d12_root_signature_create(device, bytecode, bytecode_length, &object)))
        return hr;

    return return_interface(&object->ID3D12RootSignature_iface,
            &IID_ID3D12RootSignature, riid, root_signature);
}

static void STDMETHODCALLTYPE d3d12_device_CreateConstantBufferView_embedded(d3d12_device_iface *iface,
        const D3D12_CONSTANT_BUFFER_VIEW_DESC *desc, D3D12_CPU_DESCRIPTOR_HANDLE descriptor)
{
    struct d3d12_device *device = impl_from_ID3D12Device(iface);

    TRACE("iface %p, desc %p, descriptor %#lx.\n", iface, desc, descriptor.ptr);

    d3d12_desc_create_cbv_embedded(descriptor.ptr, device, desc);
}

static void STDMETHODCALLTYPE d3d12_device_CreateConstantBufferView_default(d3d12_device_iface *iface,
        const D3D12_CONSTANT_BUFFER_VIEW_DESC *desc, D3D12_CPU_DESCRIPTOR_HANDLE descriptor)
{
    struct d3d12_device *device = impl_from_ID3D12Device(iface);

    TRACE("iface %p, desc %p, descriptor %#lx.\n", iface, desc, descriptor.ptr);

    d3d12_desc_create_cbv(descriptor.ptr, device, desc);
}

static void STDMETHODCALLTYPE d3d12_device_CreateShaderResourceView_embedded(d3d12_device_iface *iface,
        ID3D12Resource *resource, const D3D12_SHADER_RESOURCE_VIEW_DESC *desc,
        D3D12_CPU_DESCRIPTOR_HANDLE descriptor)
{
    struct d3d12_device *device = impl_from_ID3D12Device(iface);

    TRACE("iface %p, resource %p, desc %p, descriptor %#lx.\n",
            iface, resource, desc, descriptor.ptr);

    d3d12_desc_create_srv_embedded(descriptor.ptr, device, impl_from_ID3D12Resource(resource), desc);
}

static void STDMETHODCALLTYPE d3d12_device_CreateShaderResourceView_default(d3d12_device_iface *iface,
        ID3D12Resource *resource, const D3D12_SHADER_RESOURCE_VIEW_DESC *desc,
        D3D12_CPU_DESCRIPTOR_HANDLE descriptor)
{
    struct d3d12_device *device = impl_from_ID3D12Device(iface);

    TRACE("iface %p, resource %p, desc %p, descriptor %#lx.\n",
            iface, resource, desc, descriptor.ptr);

    d3d12_desc_create_srv(descriptor.ptr, device, impl_from_ID3D12Resource(resource), desc);
}

static void STDMETHODCALLTYPE d3d12_device_CreateUnorderedAccessView_embedded(d3d12_device_iface *iface,
        ID3D12Resource *resource, ID3D12Resource *counter_resource,
        const D3D12_UNORDERED_ACCESS_VIEW_DESC *desc, D3D12_CPU_DESCRIPTOR_HANDLE descriptor)
{
    struct d3d12_resource *d3d12_resource_ = impl_from_ID3D12Resource(resource);
    struct d3d12_device *device = impl_from_ID3D12Device(iface);
    TRACE("iface %p, resource %p, counter_resource %p, desc %p, descriptor %#lx.\n",
            iface, resource, counter_resource, desc, descriptor.ptr);

    d3d12_desc_create_uav_embedded(descriptor.ptr,
            device, d3d12_resource_,
            impl_from_ID3D12Resource(counter_resource), desc);

    /* Unknown at this time if we can support magic d3d12_uav_info with embedded mutable. */
}

VKD3D_THREAD_LOCAL struct D3D12_UAV_INFO *d3d12_uav_info = NULL;

static void STDMETHODCALLTYPE d3d12_device_CreateUnorderedAccessView_default(d3d12_device_iface *iface,
        ID3D12Resource *resource, ID3D12Resource *counter_resource,
        const D3D12_UNORDERED_ACCESS_VIEW_DESC *desc, D3D12_CPU_DESCRIPTOR_HANDLE descriptor)
{
    VkImageViewAddressPropertiesNVX out_info = { VK_STRUCTURE_TYPE_IMAGE_VIEW_ADDRESS_PROPERTIES_NVX };
    VkImageViewHandleInfoNVX imageViewHandleInfo = { VK_STRUCTURE_TYPE_IMAGE_VIEW_HANDLE_INFO_NVX };
    const struct vkd3d_vk_device_procs *vk_procs;
    VkResult vr;
    struct d3d12_resource *d3d12_resource_ = impl_from_ID3D12Resource(resource);
    struct d3d12_device *device = impl_from_ID3D12Device(iface);
    TRACE("iface %p, resource %p, counter_resource %p, desc %p, descriptor %#lx.\n",
            iface, resource, counter_resource, desc, descriptor.ptr);

    d3d12_desc_create_uav(descriptor.ptr,
            device, d3d12_resource_,
            impl_from_ID3D12Resource(counter_resource), desc);

    /* d3d12_uav_info stores the pointer to data from previous call to d3d12_device_vkd3d_ext_CaptureUAVInfo(). Below code will update the data. */
    if (d3d12_uav_info)
    {
        struct d3d12_desc_split d = d3d12_desc_decode_va(descriptor.ptr);

        imageViewHandleInfo.imageView = d.view->info.image.view->vk_image_view;
        imageViewHandleInfo.descriptorType = VK_DESCRIPTOR_TYPE_STORAGE_IMAGE;

        vk_procs = &device->vk_procs;
        d3d12_uav_info->surfaceHandle = VK_CALL(vkGetImageViewHandleNVX(device->vk_device, &imageViewHandleInfo));
    
        if ((vr = VK_CALL(vkGetImageViewAddressNVX(device->vk_device, imageViewHandleInfo.imageView, &out_info))) < 0)
        {
            ERR("Failed to get imageview address, vr %d.\n", vr);
            return;
        }
        
        d3d12_uav_info->gpuVAStart = out_info.deviceAddress;
        d3d12_uav_info->gpuVASize = out_info.size;
        /* Set this to null so that subsequent calls to this API wont update the previous pointer. */
        d3d12_uav_info = NULL;
    }
}

static void STDMETHODCALLTYPE d3d12_device_CreateRenderTargetView(d3d12_device_iface *iface,
        ID3D12Resource *resource, const D3D12_RENDER_TARGET_VIEW_DESC *desc,
        D3D12_CPU_DESCRIPTOR_HANDLE descriptor)
{
    TRACE("iface %p, resource %p, desc %p, descriptor %#lx.\n",
            iface, resource, desc, descriptor.ptr);

    d3d12_rtv_desc_create_rtv(d3d12_rtv_desc_from_cpu_handle(descriptor),
            impl_from_ID3D12Device(iface), impl_from_ID3D12Resource(resource), desc);
}

static void STDMETHODCALLTYPE d3d12_device_CreateDepthStencilView(d3d12_device_iface *iface,
        ID3D12Resource *resource, const D3D12_DEPTH_STENCIL_VIEW_DESC *desc,
        D3D12_CPU_DESCRIPTOR_HANDLE descriptor)
{
    TRACE("iface %p, resource %p, desc %p, descriptor %#lx.\n",
            iface, resource, desc, descriptor.ptr);

    d3d12_rtv_desc_create_dsv(d3d12_rtv_desc_from_cpu_handle(descriptor),
            impl_from_ID3D12Device(iface), impl_from_ID3D12Resource(resource), desc);
}

static void STDMETHODCALLTYPE d3d12_device_CreateSampler_embedded(d3d12_device_iface *iface,
        const D3D12_SAMPLER_DESC *desc, D3D12_CPU_DESCRIPTOR_HANDLE descriptor)
{
    struct d3d12_device *device = impl_from_ID3D12Device(iface);
    D3D12_SAMPLER_DESC2 desc2;

    TRACE("iface %p, desc %p, descriptor %#lx.\n", iface, desc, descriptor.ptr);

    memcpy(&desc2, desc, sizeof(*desc));
    desc2.Flags = D3D12_SAMPLER_FLAG_NONE;
    d3d12_desc_create_sampler_embedded(descriptor.ptr, device, &desc2);
}

static void STDMETHODCALLTYPE d3d12_device_CreateSampler_default(d3d12_device_iface *iface,
        const D3D12_SAMPLER_DESC *desc, D3D12_CPU_DESCRIPTOR_HANDLE descriptor)
{
    struct d3d12_device *device = impl_from_ID3D12Device(iface);
    D3D12_SAMPLER_DESC2 desc2;

    TRACE("iface %p, desc %p, descriptor %#lx.\n", iface, desc, descriptor.ptr);

    memcpy(&desc2, desc, sizeof(*desc));
    desc2.Flags = D3D12_SAMPLER_FLAG_NONE;
    d3d12_desc_create_sampler(descriptor.ptr, device, &desc2);
}

static void STDMETHODCALLTYPE d3d12_device_CreateSampler2_embedded(d3d12_device_iface *iface,
        const D3D12_SAMPLER_DESC2 *desc, D3D12_CPU_DESCRIPTOR_HANDLE descriptor)
{
    struct d3d12_device *device = impl_from_ID3D12Device(iface);

    TRACE("iface %p, desc %p, descriptor %#lx.\n", iface, desc, descriptor.ptr);

    d3d12_desc_create_sampler_embedded(descriptor.ptr, device, desc);
}

static void STDMETHODCALLTYPE d3d12_device_CreateSampler2_default(d3d12_device_iface *iface,
        const D3D12_SAMPLER_DESC2 *desc, D3D12_CPU_DESCRIPTOR_HANDLE descriptor)
{
    struct d3d12_device *device = impl_from_ID3D12Device(iface);

    TRACE("iface %p, desc %p, descriptor %#lx.\n", iface, desc, descriptor.ptr);

    d3d12_desc_create_sampler(descriptor.ptr, device, desc);
}

static inline D3D12_CPU_DESCRIPTOR_HANDLE d3d12_advance_cpu_descriptor_handle(D3D12_CPU_DESCRIPTOR_HANDLE handle,
        unsigned int increment, unsigned int units)
{
    handle.ptr += increment * units;
    return handle;
}

static inline void d3d12_device_copy_descriptors_cbv_srv_uav_sampler(struct d3d12_device *device,
        D3D12_CPU_DESCRIPTOR_HANDLE dst, D3D12_CPU_DESCRIPTOR_HANDLE src,
        D3D12_DESCRIPTOR_HEAP_TYPE heap_type,
        UINT descriptor_count)
{
#ifndef VKD3D_ENABLE_DESCRIPTOR_QA
    if (descriptor_count == 1)
    {
        /* Most common path. This path is faster for 1 descriptor. */
        d3d12_desc_copy_single(dst.ptr, src.ptr, device);
    }
    else
#endif
    {
        d3d12_desc_copy(dst.ptr, src.ptr, descriptor_count, heap_type, device);
    }
}

static inline void d3d12_device_copy_descriptors(struct d3d12_device *device,
        UINT dst_descriptor_range_count, const D3D12_CPU_DESCRIPTOR_HANDLE *dst_descriptor_range_offsets,
        const UINT *dst_descriptor_range_sizes,
        UINT src_descriptor_range_count, const D3D12_CPU_DESCRIPTOR_HANDLE *src_descriptor_range_offsets,
        const UINT *src_descriptor_range_sizes,
        D3D12_DESCRIPTOR_HEAP_TYPE descriptor_heap_type)
{
    unsigned int dst_range_idx, dst_idx, src_range_idx, src_idx;
    D3D12_CPU_DESCRIPTOR_HANDLE dst, src, dst_start, src_start;
    unsigned int dst_range_size, src_range_size, copy_count;
    unsigned int increment;

    increment = d3d12_device_get_descriptor_handle_increment_size(device, descriptor_heap_type);

    dst_range_idx = dst_idx = 0;
    src_range_idx = src_idx = 0;
    while (dst_range_idx < dst_descriptor_range_count && src_range_idx < src_descriptor_range_count)
    {
        dst_range_size = dst_descriptor_range_sizes ? dst_descriptor_range_sizes[dst_range_idx] : 1;
        src_range_size = src_descriptor_range_sizes ? src_descriptor_range_sizes[src_range_idx] : 1;

        dst_start = dst_descriptor_range_offsets[dst_range_idx];
        src_start = src_descriptor_range_offsets[src_range_idx];

        copy_count = min(dst_range_size - dst_idx, src_range_size - src_idx);

        dst = d3d12_advance_cpu_descriptor_handle(dst_start, increment, dst_idx);
        src = d3d12_advance_cpu_descriptor_handle(src_start, increment, src_idx);

        switch (descriptor_heap_type)
        {
            case D3D12_DESCRIPTOR_HEAP_TYPE_SAMPLER:
            case D3D12_DESCRIPTOR_HEAP_TYPE_CBV_SRV_UAV:
                d3d12_desc_copy(dst.ptr, src.ptr, copy_count,
                        descriptor_heap_type, device);
                break;
            case D3D12_DESCRIPTOR_HEAP_TYPE_RTV:
            case D3D12_DESCRIPTOR_HEAP_TYPE_DSV:
                d3d12_rtv_desc_copy(d3d12_rtv_desc_from_cpu_handle(dst),
                        d3d12_rtv_desc_from_cpu_handle(src), copy_count);
                break;
            default:
                ERR("Unhandled descriptor heap type %u.\n", descriptor_heap_type);
                return;
        }

        dst_idx += copy_count;
        src_idx += copy_count;

        if (dst_idx >= dst_range_size)
        {
            ++dst_range_idx;
            dst_idx = 0;
        }
        if (src_idx >= src_range_size)
        {
            ++src_range_idx;
            src_idx = 0;
        }
    }
}

static void STDMETHODCALLTYPE d3d12_device_CopyDescriptors(d3d12_device_iface *iface,
        UINT dst_descriptor_range_count, const D3D12_CPU_DESCRIPTOR_HANDLE *dst_descriptor_range_offsets,
        const UINT *dst_descriptor_range_sizes,
        UINT src_descriptor_range_count, const D3D12_CPU_DESCRIPTOR_HANDLE *src_descriptor_range_offsets,
        const UINT *src_descriptor_range_sizes,
        D3D12_DESCRIPTOR_HEAP_TYPE descriptor_heap_type)
{
    TRACE("iface %p, dst_descriptor_range_count %u, dst_descriptor_range_offsets %p, "
            "dst_descriptor_range_sizes %p, src_descriptor_range_count %u, "
            "src_descriptor_range_offsets %p, src_descriptor_range_sizes %p, "
            "descriptor_heap_type %#x.\n",
            iface, dst_descriptor_range_count, dst_descriptor_range_offsets,
            dst_descriptor_range_sizes, src_descriptor_range_count, src_descriptor_range_offsets,
            src_descriptor_range_sizes, descriptor_heap_type);

    d3d12_device_copy_descriptors(impl_from_ID3D12Device(iface),
            dst_descriptor_range_count, dst_descriptor_range_offsets,
            dst_descriptor_range_sizes,
            src_descriptor_range_count, src_descriptor_range_offsets,
            src_descriptor_range_sizes,
            descriptor_heap_type);
}

static void STDMETHODCALLTYPE d3d12_device_CopyDescriptorsSimple_descriptor_buffer_16_16_4(d3d12_device_iface *iface,
        UINT descriptor_count, const D3D12_CPU_DESCRIPTOR_HANDLE dst_descriptor_range_offset,
        const D3D12_CPU_DESCRIPTOR_HANDLE src_descriptor_range_offset,
        D3D12_DESCRIPTOR_HEAP_TYPE descriptor_heap_type)
{
    /* Optimized NVIDIA path. Buffers are 16 byte, but images and samplers are just 4 byte indices,
     * so we cannot use embedded mutable style copies. */

    struct d3d12_device *device;
    struct d3d12_desc_split dst;
    struct d3d12_desc_split src;
    size_t i, n;

    TRACE("iface %p, descriptor_count %u, dst_descriptor_range_offset %#lx, "
          "src_descriptor_range_offset %#lx, descriptor_heap_type %#x.\n",
            iface, descriptor_count, dst_descriptor_range_offset.ptr, src_descriptor_range_offset.ptr,
            descriptor_heap_type);

    if (VKD3D_EXPECT_TRUE(descriptor_heap_type == D3D12_DESCRIPTOR_HEAP_TYPE_CBV_SRV_UAV ||
            descriptor_heap_type == D3D12_DESCRIPTOR_HEAP_TYPE_SAMPLER))
    {
        dst = d3d12_desc_decode_va(dst_descriptor_range_offset.ptr);
        src = d3d12_desc_decode_va(src_descriptor_range_offset.ptr);
    }

    if (VKD3D_EXPECT_TRUE(descriptor_heap_type == D3D12_DESCRIPTOR_HEAP_TYPE_CBV_SRV_UAV))
    {
        const uint8_t *src_set0, *src_set1;
        const VkDeviceAddress *src_va;
        uint8_t *dst_set0, *dst_set1;
        VkDeviceAddress *dst_va;

        dst_set0 = dst.heap->fast_pointer_bank[0];
        dst_set1 = dst.heap->fast_pointer_bank[1];
        dst_va = dst.heap->fast_pointer_bank[2];
        src_set0 = src.heap->fast_pointer_bank[0];
        src_set1 = src.heap->fast_pointer_bank[1];
        src_va = src.heap->fast_pointer_bank[2];

        dst_set0 += dst.offset * 16;
        dst_set1 += dst.offset * 16;
        src_set0 += src.offset * 16;
        src_set1 += src.offset * 16;

        if (VKD3D_EXPECT_TRUE(descriptor_count == 1))
        {
            vkd3d_memcpy_aligned_16_cached(dst_set0, src_set0);
            vkd3d_memcpy_aligned_16_cached(dst_set1, src_set1);
            *dst.view = *src.view;
            *dst.types = *src.types;
            dst_va[dst.offset] = src_va[src.offset];
        }
        else
        {
            vkd3d_memcpy_aligned_cached(dst_set0, src_set0, 16 * descriptor_count);
            vkd3d_memcpy_aligned_cached(dst_set1, src_set1, 16 * descriptor_count);
            dst_va += dst.offset;
            src_va += src.offset;

            /* Enforce size_t for better x86 addressing.
             * Avoid memcpy since we need to optimize for small descriptor count. */
            for (i = 0, n = descriptor_count; i < n; i++)
            {
                dst_va[i] = src_va[i];
                dst.view[i] = src.view[i];
                dst.types[i] = src.types[i];
            }
        }
    }
    else if (descriptor_heap_type == D3D12_DESCRIPTOR_HEAP_TYPE_SAMPLER)
    {
        const uint32_t *src_sampler = src.heap->fast_pointer_bank[0];
        uint32_t *dst_sampler = dst.heap->fast_pointer_bank[0];

        src_sampler += src.offset;
        dst_sampler += dst.offset;

        if (VKD3D_EXPECT_TRUE(descriptor_count == 1))
        {
            *dst_sampler = *src_sampler;
            *dst.view = *src.view;
            *dst.types = *src.types;
        }
        else
        {
            /* Enforce size_t for better x86 addressing.
             * Avoid memcpy since we need to optimize for small descriptor count. */
            for (i = 0, n = descriptor_count; i < n; i++)
            {
                dst_sampler[i] = src_sampler[i];
                dst.view[i] = src.view[i];
                dst.types[i] = src.types[i];
            }
        }
    }
    else
    {
        device = unsafe_impl_from_ID3D12Device(iface);
        d3d12_device_copy_descriptors(device,
                1, &dst_descriptor_range_offset, &descriptor_count,
                1, &src_descriptor_range_offset, &descriptor_count,
                descriptor_heap_type);
    }
}

static void STDMETHODCALLTYPE d3d12_device_CopyDescriptorsSimple_descriptor_buffer_64_64_32(d3d12_device_iface *iface,
        UINT descriptor_count, const D3D12_CPU_DESCRIPTOR_HANDLE dst_descriptor_range_offset,
        const D3D12_CPU_DESCRIPTOR_HANDLE src_descriptor_range_offset,
        D3D12_DESCRIPTOR_HEAP_TYPE descriptor_heap_type)
{
    /* Optimized Intel Arc path. */

    struct d3d12_device *device;
    struct d3d12_desc_split dst;
    struct d3d12_desc_split src;
    size_t i, n;

    TRACE("iface %p, descriptor_count %u, dst_descriptor_range_offset %#lx, "
          "src_descriptor_range_offset %#lx, descriptor_heap_type %#x.\n",
            iface, descriptor_count, dst_descriptor_range_offset.ptr, src_descriptor_range_offset.ptr,
            descriptor_heap_type);

    if (VKD3D_EXPECT_TRUE(descriptor_heap_type == D3D12_DESCRIPTOR_HEAP_TYPE_CBV_SRV_UAV ||
            descriptor_heap_type == D3D12_DESCRIPTOR_HEAP_TYPE_SAMPLER))
    {
        dst = d3d12_desc_decode_va(dst_descriptor_range_offset.ptr);
        src = d3d12_desc_decode_va(src_descriptor_range_offset.ptr);
    }

    if (VKD3D_EXPECT_TRUE(descriptor_heap_type == D3D12_DESCRIPTOR_HEAP_TYPE_CBV_SRV_UAV))
    {
        const uint8_t *src_set0, *src_set1;
        const VkDeviceAddress *src_va;
        uint8_t *dst_set0, *dst_set1;
        VkDeviceAddress *dst_va;

        dst_set0 = dst.heap->fast_pointer_bank[0];
        dst_set1 = dst.heap->fast_pointer_bank[1];
        dst_va = dst.heap->fast_pointer_bank[2];
        src_set0 = src.heap->fast_pointer_bank[0];
        src_set1 = src.heap->fast_pointer_bank[1];
        src_va = src.heap->fast_pointer_bank[2];

        dst_set0 += dst.offset * 64;
        dst_set1 += dst.offset * 64;
        src_set0 += src.offset * 64;
        src_set1 += src.offset * 64;

        if (VKD3D_EXPECT_TRUE(descriptor_count == 1))
        {
            vkd3d_memcpy_aligned_cached(dst_set0, src_set0, 64);
            vkd3d_memcpy_aligned_cached(dst_set1, src_set1, 64);
            *dst.view = *src.view;
            *dst.types = *src.types;
            dst_va[dst.offset] = src_va[src.offset];
        }
        else
        {
            vkd3d_memcpy_aligned_cached(dst_set0, src_set0, 64 * descriptor_count);
            vkd3d_memcpy_aligned_cached(dst_set1, src_set1, 64 * descriptor_count);
            dst_va += dst.offset;
            src_va += src.offset;

            /* Enforce size_t for better x86 addressing.
             * Avoid memcpy since we need to optimize for small descriptor count. */
            for (i = 0, n = descriptor_count; i < n; i++)
            {
                dst_va[i] = src_va[i];
                dst.view[i] = src.view[i];
                dst.types[i] = src.types[i];
            }
        }
    }
    else if (descriptor_heap_type == D3D12_DESCRIPTOR_HEAP_TYPE_SAMPLER)
    {
        const uint8_t *src_sampler = src.heap->fast_pointer_bank[0];
        uint8_t *dst_sampler = dst.heap->fast_pointer_bank[0];

        src_sampler += src.offset * 32;
        dst_sampler += dst.offset * 32;

        if (VKD3D_EXPECT_TRUE(descriptor_count == 1))
        {
            vkd3d_memcpy_aligned_cached(dst_sampler, src_sampler, 32);
            *dst.view = *src.view;
            *dst.types = *src.types;
        }
        else
        {
            vkd3d_memcpy_aligned_cached(dst_sampler, src_sampler, 32 * descriptor_count);
            /* Enforce size_t for better x86 addressing.
             * Avoid memcpy since we need to optimize for small descriptor count. */
            for (i = 0, n = descriptor_count; i < n; i++)
            {
                dst.view[i] = src.view[i];
                dst.types[i] = src.types[i];
            }
        }
    }
    else
    {
        device = unsafe_impl_from_ID3D12Device(iface);
        d3d12_device_copy_descriptors(device,
                1, &dst_descriptor_range_offset, &descriptor_count,
                1, &src_descriptor_range_offset, &descriptor_count,
                descriptor_heap_type);
    }
}

static void STDMETHODCALLTYPE d3d12_device_CopyDescriptorsSimple_embedded_64_16_packed(d3d12_device_iface *iface,
        UINT descriptor_count, const D3D12_CPU_DESCRIPTOR_HANDLE dst_descriptor_range_offset,
        const D3D12_CPU_DESCRIPTOR_HANDLE src_descriptor_range_offset,
        D3D12_DESCRIPTOR_HEAP_TYPE descriptor_heap_type)
{
    struct d3d12_device *device;
    TRACE("iface %p, descriptor_count %u, dst_descriptor_range_offset %#lx, "
          "src_descriptor_range_offset %#lx, descriptor_heap_type %#x.\n",
            iface, descriptor_count, dst_descriptor_range_offset.ptr, src_descriptor_range_offset.ptr,
            descriptor_heap_type);

    if (VKD3D_EXPECT_TRUE(descriptor_heap_type == D3D12_DESCRIPTOR_HEAP_TYPE_CBV_SRV_UAV))
    {
        /* If metadata is packed, this collapses to pure memcpy. */

        /* The cached mask is used to mark if a page is write-combined or not.
         * For CPU -> GPU copies, we can use NT stores. This helps Deck performance,
         * so it's worthwhile to go to extreme lengths. This memory is always mapped write-combined.
         * For CPU -> CPU copies, we cannot use NT stores since it breaks memory ordering if
         * other threads aim to read the CPU descriptors later. Fortunately, CPU -> CPU copies
         * are quirky at best and never used, so the branch predictor should be able to hide all overhead. */

        /* Using a subtract here (instead of the more idiomatic negative mask)
         * is a cute way of asserting the API requirement that the
         * src VA must be a non-shader visible heap. We use aligned loads and stores which will fault if
         * there is a misalignment.
         * It is also faster since the subtract is folded in to the constant address offsets. */

        if (VKD3D_EXPECT_TRUE(descriptor_count == 1))
        {
            if (VKD3D_EXPECT_TRUE(!(dst_descriptor_range_offset.ptr & VKD3D_RESOURCE_EMBEDDED_CACHED_MASK)))
            {
                vkd3d_memcpy_aligned_64_non_temporal(
                        (void *)dst_descriptor_range_offset.ptr,
                        (const void *)(src_descriptor_range_offset.ptr - VKD3D_RESOURCE_EMBEDDED_CACHED_MASK));
            }
            else
            {
                /* If we're copying to host visible descriptor memory, we have to be careful
                 * not to break memory ordering by using NT stores.
                 * This path is basically never taken. */
                vkd3d_memcpy_aligned_64_cached(
                        (void *)(dst_descriptor_range_offset.ptr - VKD3D_RESOURCE_EMBEDDED_CACHED_MASK),
                        (const void *)(src_descriptor_range_offset.ptr - VKD3D_RESOURCE_EMBEDDED_CACHED_MASK));
            }
        }
        else
        {
            if (VKD3D_EXPECT_TRUE(!(dst_descriptor_range_offset.ptr & VKD3D_RESOURCE_EMBEDDED_CACHED_MASK)))
            {
                vkd3d_memcpy_aligned_non_temporal(
                        (void *)dst_descriptor_range_offset.ptr,
                        (const void *)(src_descriptor_range_offset.ptr - VKD3D_RESOURCE_EMBEDDED_CACHED_MASK),
                        64 * descriptor_count);
            }
            else
            {
                /* If we're copying to host visible descriptor memory, we have to be careful
                 * not to break memory ordering by using NT stores.
                 * This path is basically never taken. */
                vkd3d_memcpy_aligned_cached(
                        (void *)(dst_descriptor_range_offset.ptr - VKD3D_RESOURCE_EMBEDDED_CACHED_MASK),
                        (const void *)(src_descriptor_range_offset.ptr - VKD3D_RESOURCE_EMBEDDED_CACHED_MASK),
                        64 * descriptor_count);
            }
        }
    }
    else if (descriptor_heap_type == D3D12_DESCRIPTOR_HEAP_TYPE_SAMPLER)
    {
        if (VKD3D_EXPECT_TRUE(descriptor_count == 1))
        {
            vkd3d_memcpy_aligned_16_cached(
                    (void *)dst_descriptor_range_offset.ptr,
                    (const void *)src_descriptor_range_offset.ptr);
        }
        else
        {
            vkd3d_memcpy_aligned_cached(
                    (void *)dst_descriptor_range_offset.ptr,
                    (const void *)src_descriptor_range_offset.ptr,
                    16 * descriptor_count);
        }
    }
    else
    {
        device = unsafe_impl_from_ID3D12Device(iface);
        d3d12_device_copy_descriptors(device,
                1, &dst_descriptor_range_offset, &descriptor_count,
                1, &src_descriptor_range_offset, &descriptor_count,
                descriptor_heap_type);
    }
}

static void STDMETHODCALLTYPE d3d12_device_CopyDescriptorsSimple_embedded_32_16_planar(d3d12_device_iface *iface,
        UINT descriptor_count, const D3D12_CPU_DESCRIPTOR_HANDLE dst_descriptor_range_offset,
        const D3D12_CPU_DESCRIPTOR_HANDLE src_descriptor_range_offset,
        D3D12_DESCRIPTOR_HEAP_TYPE descriptor_heap_type)
{
    struct d3d12_device *device;
    TRACE("iface %p, descriptor_count %u, dst_descriptor_range_offset %#lx, "
          "src_descriptor_range_offset %#lx, descriptor_heap_type %#x.\n",
            iface, descriptor_count, dst_descriptor_range_offset.ptr, src_descriptor_range_offset.ptr,
            descriptor_heap_type);

    if (VKD3D_EXPECT_TRUE(descriptor_heap_type == D3D12_DESCRIPTOR_HEAP_TYPE_CBV_SRV_UAV))
    {
        if (VKD3D_EXPECT_TRUE(descriptor_count == 1))
        {
            /* Expected path. */
            d3d12_desc_copy_embedded_resource_single_32(
                    dst_descriptor_range_offset.ptr,
                    src_descriptor_range_offset.ptr);
        }
        else
        {
            /* Rare path. */
            d3d12_desc_copy_embedded_resource(
                    dst_descriptor_range_offset.ptr,
                    src_descriptor_range_offset.ptr,
                    32 * descriptor_count);
        }
    }
    else if (descriptor_heap_type == D3D12_DESCRIPTOR_HEAP_TYPE_SAMPLER)
    {
        if (VKD3D_EXPECT_TRUE(descriptor_count == 1))
        {
            /* Expected path. */
            vkd3d_memcpy_aligned_16_cached(
                    (void *)dst_descriptor_range_offset.ptr,
                    (const void *)src_descriptor_range_offset.ptr);
        }
        else
        {
            /* Rare path. */
            vkd3d_memcpy_aligned_cached(
                    (void *)dst_descriptor_range_offset.ptr,
                    (const void *)src_descriptor_range_offset.ptr,
                    16 * descriptor_count);
        }
    }
    else
    {
        device = unsafe_impl_from_ID3D12Device(iface);
        d3d12_device_copy_descriptors(device,
                1, &dst_descriptor_range_offset, &descriptor_count,
                1, &src_descriptor_range_offset, &descriptor_count,
                descriptor_heap_type);
    }
}

static void STDMETHODCALLTYPE d3d12_device_CopyDescriptorsSimple_embedded_generic(d3d12_device_iface *iface,
        UINT descriptor_count, const D3D12_CPU_DESCRIPTOR_HANDLE dst_descriptor_range_offset,
        const D3D12_CPU_DESCRIPTOR_HANDLE src_descriptor_range_offset,
        D3D12_DESCRIPTOR_HEAP_TYPE descriptor_heap_type)
{
    struct d3d12_device *device;
    TRACE("iface %p, descriptor_count %u, dst_descriptor_range_offset %#lx, "
          "src_descriptor_range_offset %#lx, descriptor_heap_type %#x.\n",
            iface, descriptor_count, dst_descriptor_range_offset.ptr, src_descriptor_range_offset.ptr,
            descriptor_heap_type);

    device = unsafe_impl_from_ID3D12Device(iface);

    if (VKD3D_EXPECT_TRUE(descriptor_heap_type == D3D12_DESCRIPTOR_HEAP_TYPE_CBV_SRV_UAV))
    {
        d3d12_desc_copy_embedded_resource(
                dst_descriptor_range_offset.ptr,
                src_descriptor_range_offset.ptr,
                device->bindless_state.descriptor_buffer_cbv_srv_uav_size * descriptor_count);
    }
    else if (descriptor_heap_type == D3D12_DESCRIPTOR_HEAP_TYPE_SAMPLER)
    {
        vkd3d_memcpy_aligned_cached(
                (void *)dst_descriptor_range_offset.ptr,
                (const void *)src_descriptor_range_offset.ptr,
                device->bindless_state.descriptor_buffer_sampler_size * descriptor_count);
    }
    else
    {
        d3d12_device_copy_descriptors(device,
                1, &dst_descriptor_range_offset, &descriptor_count,
                1, &src_descriptor_range_offset, &descriptor_count,
                descriptor_heap_type);
    }
}

static void STDMETHODCALLTYPE d3d12_device_CopyDescriptorsSimple_default(d3d12_device_iface *iface,
        UINT descriptor_count, const D3D12_CPU_DESCRIPTOR_HANDLE dst_descriptor_range_offset,
        const D3D12_CPU_DESCRIPTOR_HANDLE src_descriptor_range_offset,
        D3D12_DESCRIPTOR_HEAP_TYPE descriptor_heap_type)
{
    struct d3d12_device *device;
    TRACE("iface %p, descriptor_count %u, dst_descriptor_range_offset %#lx, "
            "src_descriptor_range_offset %#lx, descriptor_heap_type %#x.\n",
            iface, descriptor_count, dst_descriptor_range_offset.ptr, src_descriptor_range_offset.ptr,
            descriptor_heap_type);

    device = unsafe_impl_from_ID3D12Device(iface);

    if (VKD3D_EXPECT_TRUE(descriptor_heap_type == D3D12_DESCRIPTOR_HEAP_TYPE_CBV_SRV_UAV ||
            descriptor_heap_type == D3D12_DESCRIPTOR_HEAP_TYPE_SAMPLER))
    {
        /* Not quite as fast as embedded, but still not bad. */
        d3d12_device_copy_descriptors_cbv_srv_uav_sampler(device,
                dst_descriptor_range_offset, src_descriptor_range_offset,
                descriptor_heap_type,
                descriptor_count);
    }
    else
    {
        d3d12_device_copy_descriptors(device,
                1, &dst_descriptor_range_offset, &descriptor_count,
                1, &src_descriptor_range_offset, &descriptor_count,
                descriptor_heap_type);
    }
}

static D3D12_RESOURCE_ALLOCATION_INFO* STDMETHODCALLTYPE d3d12_device_GetResourceAllocationInfo1(d3d12_device_iface *iface,
        D3D12_RESOURCE_ALLOCATION_INFO *info, UINT visible_mask, UINT count, const D3D12_RESOURCE_DESC *resource_descs,
        D3D12_RESOURCE_ALLOCATION_INFO1 *resource_infos);

static D3D12_RESOURCE_ALLOCATION_INFO * STDMETHODCALLTYPE d3d12_device_GetResourceAllocationInfo(
        d3d12_device_iface *iface, D3D12_RESOURCE_ALLOCATION_INFO *info, UINT visible_mask,
        UINT count, const D3D12_RESOURCE_DESC *resource_descs)
{
    TRACE("iface %p, info %p, visible_mask 0x%08x, count %u, resource_descs %p.\n",
            iface, info, visible_mask, count, resource_descs);

    return d3d12_device_GetResourceAllocationInfo1(iface, info, visible_mask, count, resource_descs, NULL);
}

static D3D12_HEAP_PROPERTIES * STDMETHODCALLTYPE d3d12_device_GetCustomHeapProperties(d3d12_device_iface *iface,
        D3D12_HEAP_PROPERTIES *heap_properties, UINT node_mask, D3D12_HEAP_TYPE heap_type)
{
    struct d3d12_device *device = impl_from_ID3D12Device(iface);
    bool coherent;

    TRACE("iface %p, heap_properties %p, node_mask 0x%08x, heap_type %#x.\n",
            iface, heap_properties, node_mask, heap_type);

    debug_ignored_node_mask(node_mask);

    heap_properties->Type = D3D12_HEAP_TYPE_CUSTOM;

    switch (heap_type)
    {
        case D3D12_HEAP_TYPE_DEFAULT:
            heap_properties->CPUPageProperty = D3D12_CPU_PAGE_PROPERTY_NOT_AVAILABLE;
            heap_properties->MemoryPoolPreference = d3d12_device_is_uma(device, NULL)
                    ?  D3D12_MEMORY_POOL_L0 : D3D12_MEMORY_POOL_L1;
            break;

        case D3D12_HEAP_TYPE_UPLOAD:
            heap_properties->CPUPageProperty = d3d12_device_is_uma(device, &coherent) && coherent
                    ? D3D12_CPU_PAGE_PROPERTY_WRITE_BACK : D3D12_CPU_PAGE_PROPERTY_WRITE_COMBINE;
            heap_properties->MemoryPoolPreference = D3D12_MEMORY_POOL_L0;
            break;

        case D3D12_HEAP_TYPE_READBACK:
            heap_properties->CPUPageProperty = D3D12_CPU_PAGE_PROPERTY_WRITE_BACK;
            heap_properties->MemoryPoolPreference = D3D12_MEMORY_POOL_L0;
            break;

        default:
            FIXME("Unhandled heap type %#x.\n", heap_type);
            break;
    };

    heap_properties->CreationNodeMask = 1;
    heap_properties->VisibleNodeMask = 1;

    return heap_properties;
}

static HRESULT STDMETHODCALLTYPE d3d12_device_CreateCommittedResource1(d3d12_device_iface *iface,
        const D3D12_HEAP_PROPERTIES *heap_properties, D3D12_HEAP_FLAGS heap_flags,
        const D3D12_RESOURCE_DESC *desc, D3D12_RESOURCE_STATES initial_state,
        const D3D12_CLEAR_VALUE *optimized_clear_value,
        ID3D12ProtectedResourceSession *protected_session,
        REFIID iid, void **resource);

static HRESULT STDMETHODCALLTYPE d3d12_device_CreateCommittedResource(d3d12_device_iface *iface,
        const D3D12_HEAP_PROPERTIES *heap_properties, D3D12_HEAP_FLAGS heap_flags,
        const D3D12_RESOURCE_DESC *desc, D3D12_RESOURCE_STATES initial_state,
        const D3D12_CLEAR_VALUE *optimized_clear_value, REFIID iid, void **resource)
{
    TRACE("iface %p, heap_properties %p, heap_flags %#x, desc %p, initial_state %#x, "
            "optimized_clear_value %p, iid %s, resource %p.\n",
            iface, heap_properties, heap_flags, desc, initial_state,
            optimized_clear_value, debugstr_guid(iid), resource);

    return d3d12_device_CreateCommittedResource1(iface, heap_properties, heap_flags,
            desc, initial_state, optimized_clear_value, NULL, iid, resource);
}

static HRESULT STDMETHODCALLTYPE d3d12_device_CreateHeap1(d3d12_device_iface *iface,
        const D3D12_HEAP_DESC *desc, ID3D12ProtectedResourceSession *protected_session,
        REFIID iid, void **heap);

static HRESULT STDMETHODCALLTYPE d3d12_device_CreateHeap(d3d12_device_iface *iface,
        const D3D12_HEAP_DESC *desc, REFIID iid, void **heap)
{
    TRACE("iface %p, desc %p, iid %s, heap %p.\n",
            iface, desc, debugstr_guid(iid), heap);

    return d3d12_device_CreateHeap1(iface, desc, NULL, iid, heap);
}

static HRESULT STDMETHODCALLTYPE d3d12_device_CreatePlacedResource1(d3d12_device_iface *iface,
        ID3D12Heap *heap, UINT64 heap_offset, const D3D12_RESOURCE_DESC1 *resource_desc,
        D3D12_RESOURCE_STATES initial_state, const D3D12_CLEAR_VALUE *optimized_clear_value,
        REFIID riid, void **resource);

static HRESULT STDMETHODCALLTYPE d3d12_device_CreatePlacedResource(d3d12_device_iface *iface,
        ID3D12Heap *heap, UINT64 heap_offset,
        const D3D12_RESOURCE_DESC *desc, D3D12_RESOURCE_STATES initial_state,
        const D3D12_CLEAR_VALUE *optimized_clear_value, REFIID iid, void **resource)
{
    D3D12_RESOURCE_DESC1 desc1;

    TRACE("iface %p, heap %p, heap_offset %#"PRIx64", desc %p, initial_state %#x, "
            "optimized_clear_value %p, riid %s, resource %p.\n",
            iface, heap, heap_offset, desc, initial_state,
            optimized_clear_value, debugstr_guid(iid), resource);

    d3d12_resource_promote_desc(desc, &desc1);

    return d3d12_device_CreatePlacedResource1(iface, heap, heap_offset, &desc1,
            initial_state, optimized_clear_value, iid, resource);
}

static HRESULT STDMETHODCALLTYPE d3d12_device_CreateReservedResource1(d3d12_device_iface *iface,
        const D3D12_RESOURCE_DESC *desc, D3D12_RESOURCE_STATES initial_state, const D3D12_CLEAR_VALUE *optimized_clear_value,
        ID3D12ProtectedResourceSession *protected_session, REFIID iid, void **resource);

static HRESULT STDMETHODCALLTYPE d3d12_device_CreateReservedResource(d3d12_device_iface *iface,
        const D3D12_RESOURCE_DESC *desc, D3D12_RESOURCE_STATES initial_state,
        const D3D12_CLEAR_VALUE *optimized_clear_value, REFIID iid, void **resource)
{
    TRACE("iface %p, desc %p, initial_state %#x, optimized_clear_value %p, iid %s, resource %p.\n",
            iface, desc, initial_state, optimized_clear_value, debugstr_guid(iid), resource);

    return d3d12_device_CreateReservedResource1(iface, desc, initial_state,
            optimized_clear_value, NULL, iid, resource);
}

static HRESULT STDMETHODCALLTYPE d3d12_device_CreateSharedHandle(d3d12_device_iface *iface,
        ID3D12DeviceChild *object, const SECURITY_ATTRIBUTES *attributes, DWORD access,
        const WCHAR *name, HANDLE *handle)
{
#ifdef _WIN32
    struct d3d12_device *device = impl_from_ID3D12Device(iface);
    const struct vkd3d_vk_device_procs *vk_procs;
    struct DxvkSharedTextureMetadata metadata;
    ID3D12Resource *resource_iface;
    ID3D12Fence *fence_iface;

    vk_procs = &device->vk_procs;

    TRACE("iface %p, object %p, attributes %p, access %#x, name %s, handle %p\n",
            iface, object, attributes, access, debugstr_w(name), handle);

    if (SUCCEEDED(ID3D12DeviceChild_QueryInterface(object, &IID_ID3D12Resource, (void**)&resource_iface)))
    {
        struct d3d12_resource *resource = impl_from_ID3D12Resource(resource_iface);
        VkMemoryGetWin32HandleInfoKHR win32_handle_info;
        VkResult vr;

        if (!(resource->heap_flags & D3D12_HEAP_FLAG_SHARED))
        {
            ID3D12Resource_Release(resource_iface);
            return DXGI_ERROR_INVALID_CALL;
        }

        if (attributes)
            FIXME("attributes %p not handled.\n", attributes);
        if (access)
            FIXME("access %#x not handled.\n", access);
        if (name)
            FIXME("name %s not handled.\n", debugstr_w(name));

        win32_handle_info.sType = VK_STRUCTURE_TYPE_MEMORY_GET_WIN32_HANDLE_INFO_KHR;
        win32_handle_info.pNext = NULL;
        win32_handle_info.memory = resource->mem.device_allocation.vk_memory;
        win32_handle_info.handleType = VK_EXTERNAL_MEMORY_HANDLE_TYPE_OPAQUE_WIN32_BIT;

        vr = VK_CALL(vkGetMemoryWin32HandleKHR(device->vk_device, &win32_handle_info, handle));

        if (vr == VK_SUCCESS)
        {
            if (resource->desc.Dimension != D3D12_RESOURCE_DIMENSION_TEXTURE2D)
            {
                FIXME("Shared texture metadata structure only supports 2D textures.");
            }
            else
            {
                metadata.Width = resource->desc.Width;
                metadata.Height = resource->desc.Height;
                metadata.MipLevels = resource->desc.MipLevels;
                metadata.ArraySize = resource->desc.DepthOrArraySize;
                metadata.Format = resource->desc.Format;
                metadata.SampleDesc = resource->desc.SampleDesc;
                metadata.Usage = D3D11_USAGE_DEFAULT;
                metadata.BindFlags = D3D11_BIND_SHADER_RESOURCE;
                metadata.CPUAccessFlags = 0;
                metadata.MiscFlags = D3D11_RESOURCE_MISC_SHARED | D3D11_RESOURCE_MISC_SHARED_NTHANDLE;

                if (resource->desc.Flags & D3D12_RESOURCE_FLAG_ALLOW_RENDER_TARGET)
                    metadata.BindFlags |= D3D11_BIND_RENDER_TARGET;
                if (resource->desc.Flags & D3D12_RESOURCE_FLAG_ALLOW_DEPTH_STENCIL)
                    metadata.BindFlags |= D3D11_BIND_DEPTH_STENCIL;
                if (resource->desc.Flags & D3D12_RESOURCE_FLAG_ALLOW_UNORDERED_ACCESS)
                    metadata.BindFlags |= D3D11_BIND_UNORDERED_ACCESS;
                if (resource->desc.Flags & D3D12_RESOURCE_FLAG_DENY_SHADER_RESOURCE)
                    metadata.BindFlags &= ~D3D11_BIND_SHADER_RESOURCE;

                if (!vkd3d_set_shared_metadata(*handle, &metadata, sizeof(metadata)))
                    ERR("Failed to set metadata for shared resource, importing created handle will fail.\n");
            }
        }

        ID3D12Resource_Release(resource_iface);
        return vr ? E_FAIL : S_OK;
    }

    if (SUCCEEDED(ID3D12DeviceChild_QueryInterface(object, &IID_ID3D12Fence, (void**)&fence_iface)))
    {
        VkSemaphoreGetWin32HandleInfoKHR win32_handle_info;
        struct d3d12_shared_fence *fence;
        VkResult vr;

        if (!is_shared_ID3D12Fence(fence_iface))
        {
            ID3D12Fence_Release(fence_iface);
            return DXGI_ERROR_INVALID_CALL;
        }

        fence = shared_impl_from_ID3D12Fence(fence_iface);

        if (attributes)
            FIXME("attributes %p not handled\n", attributes);
        if (access)
            FIXME("access %#x not handled\n", access);
        if (name)
            FIXME("name %s not handled\n", debugstr_w(name));

        win32_handle_info.sType = VK_STRUCTURE_TYPE_SEMAPHORE_GET_WIN32_HANDLE_INFO_KHR;
        win32_handle_info.pNext = NULL;
        win32_handle_info.semaphore = fence->timeline_semaphore;
        win32_handle_info.handleType = VK_EXTERNAL_SEMAPHORE_HANDLE_TYPE_D3D12_FENCE_BIT;

        vr = VK_CALL(vkGetSemaphoreWin32HandleKHR(device->vk_device, &win32_handle_info, handle));

        ID3D12Fence_Release(fence_iface);
        return vr ? E_FAIL : S_OK;
    }

    FIXME("Creating shared handle for type of object %p unsupported.\n", object);
    return E_NOTIMPL;
#else
    FIXME("CreateSharedHandle can only be implemented in native Win32.\n");
    return E_NOTIMPL;
#endif
}

#ifdef _WIN32
static inline bool handle_is_kmt_style(HANDLE handle)
{
    return ((ULONG_PTR)handle & 0x40000000) && ((ULONG_PTR)handle - 2) % 4 == 0;
}
#endif

static HRESULT STDMETHODCALLTYPE d3d12_device_OpenSharedHandle(d3d12_device_iface *iface,
        HANDLE handle, REFIID riid, void **object)
{
#ifdef _WIN32
    struct d3d12_device *device = impl_from_ID3D12Device(iface);
    const struct vkd3d_vk_device_procs *vk_procs;
    HRESULT hr;

    vk_procs = &device->vk_procs;

    TRACE("iface %p, handle %p, riid %s, object %p\n",
            iface, handle, debugstr_guid(riid), object);

    if (IsEqualGUID(riid, &IID_ID3D12Resource))
    {
        struct DxvkSharedTextureMetadata metadata;
        D3D12_HEAP_PROPERTIES heap_props;
        struct d3d12_resource *resource;
        D3D12_RESOURCE_DESC1 desc;
        bool kmt_handle = false;

        if (handle_is_kmt_style(handle))
        {
            handle = vkd3d_open_kmt_handle(handle);
            kmt_handle = true;

            if (handle == INVALID_HANDLE_VALUE)
            {
                WARN("Failed to open KMT-style ID3D12Resource shared handle.\n");
                *object = NULL;
                return E_INVALIDARG;
            }
        }

        if (!vkd3d_get_shared_metadata(handle, &metadata, sizeof(metadata), NULL))
        {
            WARN("Failed to get ID3D12Resource shared handle metadata.\n");
            if (kmt_handle)
                CloseHandle(handle);

            *object = NULL;
            return E_INVALIDARG;
        }

        desc.Dimension = D3D12_RESOURCE_DIMENSION_TEXTURE2D;
        desc.Alignment = 0;
        desc.Width = metadata.Width;
        desc.Height = metadata.Height;
        desc.DepthOrArraySize = metadata.ArraySize;
        desc.MipLevels = metadata.MipLevels;
        desc.Format = metadata.Format;
        desc.SampleDesc = metadata.SampleDesc;
        switch (metadata.TextureLayout)
        {
            case D3D11_TEXTURE_LAYOUT_UNDEFINED: desc.Layout = D3D12_TEXTURE_LAYOUT_UNKNOWN; break;
            case D3D11_TEXTURE_LAYOUT_ROW_MAJOR: desc.Layout = D3D12_TEXTURE_LAYOUT_ROW_MAJOR; break;
            case D3D11_TEXTURE_LAYOUT_64K_STANDARD_SWIZZLE: desc.Layout = D3D12_TEXTURE_LAYOUT_64KB_STANDARD_SWIZZLE; break;
            default: desc.Layout = D3D12_TEXTURE_LAYOUT_UNKNOWN;
        }
        desc.Flags = D3D12_RESOURCE_FLAG_ALLOW_SIMULTANEOUS_ACCESS;
        if (metadata.BindFlags & D3D11_BIND_RENDER_TARGET)
            desc.Flags |= D3D12_RESOURCE_FLAG_ALLOW_RENDER_TARGET;
        if (metadata.BindFlags & D3D11_BIND_DEPTH_STENCIL)
            desc.Flags |= D3D12_RESOURCE_FLAG_ALLOW_DEPTH_STENCIL;
        if (metadata.BindFlags & D3D11_BIND_UNORDERED_ACCESS)
            desc.Flags |= D3D12_RESOURCE_FLAG_ALLOW_UNORDERED_ACCESS;
        if ((metadata.BindFlags & D3D11_BIND_DEPTH_STENCIL) && !(metadata.BindFlags & D3D11_BIND_SHADER_RESOURCE))
            desc.Flags |= D3D12_RESOURCE_FLAG_DENY_SHADER_RESOURCE;
        desc.SamplerFeedbackMipRegion.Width = 0;
        desc.SamplerFeedbackMipRegion.Height = 0;
        desc.SamplerFeedbackMipRegion.Depth = 0;

        heap_props.Type = D3D12_HEAP_TYPE_DEFAULT;
        heap_props.CPUPageProperty = D3D12_CPU_PAGE_PROPERTY_UNKNOWN;
        heap_props.MemoryPoolPreference = D3D12_MEMORY_POOL_UNKNOWN;
        heap_props.CreationNodeMask = 0;
        heap_props.VisibleNodeMask = 0;

        hr = d3d12_resource_create_committed(device, &desc, &heap_props,
                D3D12_HEAP_FLAG_SHARED, D3D12_RESOURCE_STATE_COMMON, NULL, 0, NULL, handle, &resource);
        if (kmt_handle)
            CloseHandle(handle);

        if (FAILED(hr))
        {
            WARN("Failed to open shared ID3D12Resource, hr %#x.\n", hr);
            *object = NULL;
            return hr;
        }

        return return_interface(&resource->ID3D12Resource_iface, &IID_ID3D12Resource, riid, object);
    }

    if (IsEqualGUID(riid, &IID_ID3D12Fence))
    {
        VkImportSemaphoreWin32HandleInfoKHR import_info;
        struct d3d12_shared_fence *fence;
        VkResult vr;

        hr = d3d12_shared_fence_create(device, 0, D3D12_FENCE_FLAG_SHARED, &fence);

        if (FAILED(hr))
        {
            WARN("Failed to create object for imported ID3D12Fence, hr %#x.\n", hr);
            *object = NULL;
            return hr;
        }

        import_info.sType = VK_STRUCTURE_TYPE_IMPORT_SEMAPHORE_WIN32_HANDLE_INFO_KHR;
        import_info.pNext = NULL;
        import_info.semaphore = fence->timeline_semaphore;
        import_info.flags = 0;
        import_info.handleType = VK_EXTERNAL_SEMAPHORE_HANDLE_TYPE_D3D12_FENCE_BIT;
        import_info.handle = handle;
        import_info.name = NULL;

        vr = VK_CALL(vkImportSemaphoreWin32HandleKHR(device->vk_device, &import_info));

        if (vr != VK_SUCCESS)
        {
            WARN("Failed to open shared ID3D12Fence, vr %d.\n", vr);
            ID3D12Fence1_Release(&fence->ID3D12Fence_iface);
            *object = NULL;
            return E_FAIL;
        }

        return return_interface(&fence->ID3D12Fence_iface, &IID_ID3D12Fence, riid, object);
    }

    FIXME("Opening shared handle type %s unsupported\n", debugstr_guid(riid));
    return E_NOTIMPL;
#else
    FIXME("OpenSharedhandle can only be implemented in native Win32.\n");
    return E_NOTIMPL;
#endif
}

static HRESULT STDMETHODCALLTYPE d3d12_device_OpenSharedHandleByName(d3d12_device_iface *iface,
        const WCHAR *name, DWORD access, HANDLE *handle)
{
    FIXME("iface %p, name %s, access %#x, handle %p stub!\n",
            iface, debugstr_w(name), access, handle);

    return E_NOTIMPL;
}

static HRESULT STDMETHODCALLTYPE d3d12_device_MakeResident(d3d12_device_iface *iface,
        UINT object_count, ID3D12Pageable * const *objects)
{
    struct d3d12_device *device = impl_from_ID3D12Device(iface);
    const struct vkd3d_vk_device_procs *vk_procs = &device->vk_procs;

    TRACE("iface %p, object_count %u, objects %p\n",
            iface, object_count, objects);

    if (device->device_info.pageable_device_memory_features.pageableDeviceLocalMemory)
    {
        uint32_t i;

        for (i = 0; i < object_count; i++)
        {
            VkDeviceMemory memory = VK_NULL_HANDLE;
            D3D12_RESIDENCY_PRIORITY priority;
            ID3D12Resource *resource_iface;
            ID3D12Heap *heap_iface;

            if (SUCCEEDED(ID3D12Pageable_QueryInterface(objects[i], &IID_ID3D12Heap, (void**)&heap_iface)))
            {
                struct d3d12_heap *heap_object = impl_from_ID3D12Heap(heap_iface);

                if (heap_object->priority.allows_dynamic_residency)
                {
                    memory = heap_object->allocation.device_allocation.vk_memory;
                    spinlock_acquire(&heap_object->priority.spinlock);
                    priority = heap_object->priority.d3d12priority;
                    heap_object->priority.residency_count++;
                    spinlock_release(&heap_object->priority.spinlock);
                }

                ID3D12Heap_Release(heap_iface);
            }
            else if (SUCCEEDED(ID3D12Pageable_QueryInterface(objects[i], &IID_ID3D12Resource, (void**)&resource_iface)))
            {
                struct d3d12_resource *resource_object = impl_from_ID3D12Resource(resource_iface);

                if (resource_object->priority.allows_dynamic_residency)
                {
                    memory = resource_object->mem.device_allocation.vk_memory;
                    spinlock_acquire(&resource_object->priority.spinlock);
                    priority = resource_object->priority.d3d12priority;
                    resource_object->priority.residency_count++;
                    spinlock_release(&resource_object->priority.spinlock);
                }

                ID3D12Resource_Release(resource_iface);
            }

            if (memory)
            {
                VK_CALL(vkSetDeviceMemoryPriorityEXT(device->vk_device, memory, vkd3d_convert_to_vk_prio(priority)));
            }
        }
    }

    return S_OK;
}

static HRESULT STDMETHODCALLTYPE d3d12_device_EnqueueMakeResident(d3d12_device_iface *iface,
        D3D12_RESIDENCY_FLAGS flags, UINT num_objects, ID3D12Pageable *const *objects,
        ID3D12Fence *fence_to_signal, UINT64 fence_value_to_signal)
{
    TRACE("iface %p, flags %#x, num_objects %u, objects %p, fence_to_signal %p, fence_value_to_signal %"PRIu64"\n",
            iface, flags, num_objects, objects, fence_to_signal, fence_value_to_signal);

    /* note: we ignore flags/D3D12_RESIDENCY_FLAG_DENY_OVERBUDGET; it involves
       knowing if the app will be made over-budget.  We act as if it won't.  Could perhaps
       use VK_EXT_memory_budget but don't have an app in-hand that clearly cares. */
    d3d12_device_MakeResident(iface, num_objects, objects);

    /* we don't block anyway - signal the fence immediately */
    return ID3D12Fence_Signal(fence_to_signal, fence_value_to_signal);
}

static HRESULT STDMETHODCALLTYPE d3d12_device_Evict(d3d12_device_iface *iface,
        UINT object_count, ID3D12Pageable * const *objects)
{
    struct d3d12_device *device = impl_from_ID3D12Device(iface);
    const struct vkd3d_vk_device_procs *vk_procs = &device->vk_procs;

    TRACE("iface %p, object_count %u, objects %p\n",
            iface, object_count, objects);

    if (device->device_info.pageable_device_memory_features.pageableDeviceLocalMemory)
    {
        uint32_t i;

        for (i = 0; i < object_count; i++)
        {
            VkDeviceMemory memory = VK_NULL_HANDLE;
            ID3D12Resource *resource_iface;
            bool now_evicted = false;
            ID3D12Heap *heap_iface;

            if (SUCCEEDED(ID3D12Pageable_QueryInterface(objects[i], &IID_ID3D12Heap, (void**)&heap_iface)))
            {
                struct d3d12_heap *heap_object = impl_from_ID3D12Heap(heap_iface);

                if (heap_object->priority.allows_dynamic_residency)
                {
                    memory = heap_object->allocation.device_allocation.vk_memory;
                    spinlock_acquire(&heap_object->priority.spinlock);
                    now_evicted = (0 == --heap_object->priority.residency_count);
                    spinlock_release(&heap_object->priority.spinlock);
                }

                ID3D12Heap_Release(heap_iface);
            }
            else if (SUCCEEDED(ID3D12Pageable_QueryInterface(objects[i], &IID_ID3D12Resource, (void**)&resource_iface)))
            {
                struct d3d12_resource *resource_object = impl_from_ID3D12Resource(resource_iface);

                if (resource_object->priority.allows_dynamic_residency)
                {
                    memory = resource_object->mem.device_allocation.vk_memory;
                    spinlock_acquire(&resource_object->priority.spinlock);
                    now_evicted = (0 == --resource_object->priority.residency_count);
                    spinlock_release(&resource_object->priority.spinlock);
                }

                ID3D12Resource_Release(resource_iface);
            }

            if (memory && now_evicted)
            {
                VK_CALL(vkSetDeviceMemoryPriorityEXT(device->vk_device, memory, 0.0f));
            }
        }
    }

    return S_OK;
}

static HRESULT STDMETHODCALLTYPE d3d12_device_CreateFence(d3d12_device_iface *iface,
        UINT64 initial_value, D3D12_FENCE_FLAGS flags, REFIID riid, void **fence)
{
    struct d3d12_device *device = impl_from_ID3D12Device(iface);
    struct d3d12_shared_fence *shared_object;
    struct d3d12_fence *object;
    HRESULT hr;

    TRACE("iface %p, intial_value %#"PRIx64", flags %#x, riid %s, fence %p.\n",
            iface, initial_value, flags, debugstr_guid(riid), fence);

    if (flags & D3D12_FENCE_FLAG_SHARED)
    {
        if (SUCCEEDED(hr = d3d12_shared_fence_create(device, initial_value, flags, &shared_object)))
            return return_interface(&shared_object->ID3D12Fence_iface, &IID_ID3D12Fence, riid, fence);

        if (hr != E_NOTIMPL)
            return hr;

        FIXME("Shared fences not supported by Vulkan host, returning regular fence.\n");
    }

    if (FAILED(hr = d3d12_fence_create(device, initial_value, flags, &object)))
        return hr;

    return return_interface(&object->ID3D12Fence_iface, &IID_ID3D12Fence, riid, fence);
}

static HRESULT STDMETHODCALLTYPE d3d12_device_GetDeviceRemovedReason(d3d12_device_iface *iface)
{
    struct d3d12_device *device = impl_from_ID3D12Device(iface);

    TRACE("iface %p.\n", iface);

    return vkd3d_atomic_uint32_load_explicit(&device->removed_reason, vkd3d_memory_order_acquire);
}

static void STDMETHODCALLTYPE d3d12_device_GetCopyableFootprints1(d3d12_device_iface *iface,
        const D3D12_RESOURCE_DESC1 *desc, UINT first_sub_resource, UINT sub_resource_count,
        UINT64 base_offset, D3D12_PLACED_SUBRESOURCE_FOOTPRINT *layouts, UINT *row_counts,
        UINT64 *row_sizes, UINT64 *total_bytes);

static void STDMETHODCALLTYPE d3d12_device_GetCopyableFootprints(d3d12_device_iface *iface,
        const D3D12_RESOURCE_DESC *desc, UINT first_sub_resource, UINT sub_resource_count,
        UINT64 base_offset, D3D12_PLACED_SUBRESOURCE_FOOTPRINT *layouts,
        UINT *row_counts, UINT64 *row_sizes, UINT64 *total_bytes)
{
    D3D12_RESOURCE_DESC1 desc1;

    TRACE("iface %p, desc %p, first_sub_resource %u, sub_resource_count %u, base_offset %#"PRIx64", "
            "layouts %p, row_counts %p, row_sizes %p, total_bytes %p.\n",
            iface, desc, first_sub_resource, sub_resource_count, base_offset,
            layouts, row_counts, row_sizes, total_bytes);

    d3d12_resource_promote_desc(desc, &desc1);

    d3d12_device_GetCopyableFootprints1(iface, &desc1, first_sub_resource,
            sub_resource_count, base_offset, layouts, row_counts, row_sizes, total_bytes);
}

static HRESULT STDMETHODCALLTYPE d3d12_device_CreateQueryHeap(d3d12_device_iface *iface,
        const D3D12_QUERY_HEAP_DESC *desc, REFIID iid, void **heap)
{
    struct d3d12_device *device = impl_from_ID3D12Device(iface);
    struct d3d12_query_heap *object;
    HRESULT hr;

    TRACE("iface %p, desc %p, iid %s, heap %p.\n",
            iface, desc, debugstr_guid(iid), heap);

    if (FAILED(hr = d3d12_query_heap_create(device, desc, &object)))
        return hr;

    return return_interface(&object->ID3D12QueryHeap_iface, &IID_ID3D12QueryHeap, iid, heap);
}

static HRESULT STDMETHODCALLTYPE d3d12_device_SetStablePowerState(d3d12_device_iface *iface, BOOL enable)
{
    FIXME("iface %p, enable %#x stub!\n", iface, enable);

    return E_NOTIMPL;
}

static HRESULT STDMETHODCALLTYPE d3d12_device_CreateCommandSignature(d3d12_device_iface *iface,
        const D3D12_COMMAND_SIGNATURE_DESC *desc, ID3D12RootSignature *root_signature_iface,
        REFIID iid, void **command_signature)
{
    struct d3d12_root_signature *root_signature = impl_from_ID3D12RootSignature(root_signature_iface);
    struct d3d12_device *device = impl_from_ID3D12Device(iface);
    struct d3d12_command_signature *object;
    HRESULT hr;

    TRACE("iface %p, desc %p, root_signature %p, iid %s, command_signature %p.\n",
            iface, desc, root_signature, debugstr_guid(iid), command_signature);

    if (FAILED(hr = d3d12_command_signature_create(device, root_signature, desc, &object)))
        return hr;

    return return_interface(&object->ID3D12CommandSignature_iface,
            &IID_ID3D12CommandSignature, iid, command_signature);
}

static void STDMETHODCALLTYPE d3d12_device_GetResourceTiling(d3d12_device_iface *iface,
        ID3D12Resource *resource, UINT *tile_count, D3D12_PACKED_MIP_INFO *packed_mip_info,
        D3D12_TILE_SHAPE *tile_shape, UINT *tiling_count, UINT first_tiling,
        D3D12_SUBRESOURCE_TILING *tilings)
{
    struct d3d12_sparse_info *sparse = &impl_from_ID3D12Resource(resource)->sparse;
    unsigned int max_tiling_count, i;

    TRACE("iface %p, resource %p, tile_count %p, packed_mip_info %p, "
            "tile_shape %p, tiling_count %p, first_tiling %u, tilings %p.\n",
            iface, resource, tile_count, packed_mip_info, tile_shape, tiling_count,
            first_tiling, tilings);

    if (tile_count)
        *tile_count = sparse->tile_count;

    if (packed_mip_info)
        *packed_mip_info = sparse->packed_mips;

    if (tile_shape)
        *tile_shape = sparse->tile_shape;

    if (tiling_count)
    {
        max_tiling_count = sparse->tiling_count - min(first_tiling, sparse->tiling_count);
        max_tiling_count = min(max_tiling_count, *tiling_count);

        for (i = 0; i < max_tiling_count; i++)
            tilings[i] = sparse->tilings[first_tiling + i];

        *tiling_count = max_tiling_count;
    }
}

static LUID * STDMETHODCALLTYPE d3d12_device_GetAdapterLuid(d3d12_device_iface *iface, LUID *luid)
{
    struct d3d12_device *device = impl_from_ID3D12Device(iface);

    TRACE("iface %p, luid %p.\n", iface, luid);

    *luid = device->adapter_luid;

    return luid;
}

static HRESULT STDMETHODCALLTYPE d3d12_device_CreatePipelineLibrary(d3d12_device_iface *iface,
        const void *blob, SIZE_T blob_size, REFIID iid, void **lib)
{
    struct d3d12_device *device = impl_from_ID3D12Device(iface);
    struct d3d12_pipeline_library *pipeline_library;
    uint32_t flags;
    HRESULT hr;

    TRACE("iface %p, blob %p, blob_size %lu, iid %s, lib %p.\n",
            iface, blob, blob_size, debugstr_guid(iid), lib);

    flags = 0;

    /* If we use a disk cache, it is somewhat meaningless to use application pipeline libraries
     * to store SPIR-V / blob.
     * We only need to store metadata so we can implement the API correctly w.r.t. return values, and
     * PSO reload. */
    if (!(vkd3d_config_flags & VKD3D_CONFIG_FLAG_PIPELINE_LIBRARY_NO_SERIALIZE_SPIRV) &&
            !device->disk_cache.library)
        flags |= VKD3D_PIPELINE_LIBRARY_FLAG_SAVE_FULL_SPIRV;

    /* If we're using global pipeline caches, these are irrelevant.
     * Do not use pipeline library blobs at all. */
    if (!(vkd3d_config_flags & VKD3D_CONFIG_FLAG_GLOBAL_PIPELINE_CACHE))
    {
        flags |= VKD3D_PIPELINE_LIBRARY_FLAG_SAVE_PSO_BLOB |
                VKD3D_PIPELINE_LIBRARY_FLAG_USE_PIPELINE_CACHE_UUID;
    }

    if (FAILED(hr = d3d12_pipeline_library_create(device, blob, blob_size,
            flags, &pipeline_library)))
        return hr;

    if (lib)
    {
        return return_interface(&pipeline_library->ID3D12PipelineLibrary_iface,
                &IID_ID3D12PipelineLibrary, iid, lib);
    }
    else
    {
        ID3D12PipelineLibrary1_Release(&pipeline_library->ID3D12PipelineLibrary_iface);
        return S_FALSE;
    }
}

static HRESULT STDMETHODCALLTYPE d3d12_device_SetEventOnMultipleFenceCompletion(d3d12_device_iface *iface,
        ID3D12Fence *const *fences, const UINT64 *values, UINT fence_count,
        D3D12_MULTIPLE_FENCE_WAIT_FLAGS flags, HANDLE event)
{
    enum vkd3d_waiting_event_type wait_type;
    vkd3d_native_sync_handle handle;
    uint32_t *payload = NULL;
    unsigned int i;
    HRESULT hr;

    TRACE("iface %p, fences %p, values %p, fence_count %u, flags %#x, event %p.\n",
            iface, fences, values, fence_count, flags, event);

    if (flags && flags != D3D12_MULTIPLE_FENCE_WAIT_FLAG_ANY)
    {
        FIXME("Unsupported wait flags %#x.\n", flags);
        return E_INVALIDARG;
    }

    if (!fence_count)
        return E_INVALIDARG;

    if (fence_count == 1)
        return ID3D12Fence_SetEventOnCompletion(fences[0], values[0], event);

    wait_type = (flags & D3D12_MULTIPLE_FENCE_WAIT_FLAG_ANY)
            ? VKD3D_WAITING_EVENT_MULTI_ANY : VKD3D_WAITING_EVENT_MULTI_ALL;

    if (!event && wait_type == VKD3D_WAITING_EVENT_MULTI_ANY)
    {
        /* We need to stall the calling thread if any fence gets signaled.
         * Create a temporary event and wait for it later. */
        hr = vkd3d_native_sync_handle_create(0, VKD3D_NATIVE_SYNC_HANDLE_TYPE_EVENT, &handle);

        if (FAILED(hr))
        {
            ERR("Failed to create temporary event, hr %#x.\n", hr);
            return hr;
        }
    }
    else
    {
        handle = vkd3d_native_sync_handle_wrap(event, VKD3D_NATIVE_SYNC_HANDLE_TYPE_EVENT);
    }

    /* Each fence that processes this wait will decrement the payload
     * counter by 1, and only signal the event if the signal bit is set */
    payload = vkd3d_malloc(sizeof(*payload));
    *payload = fence_count | VKD3D_WAITING_EVENT_SIGNAL_BIT;

    for (i = 0; i < fence_count; i++)
    {
        hr = d3d12_fence_iface_set_native_sync_handle_on_completion_explicit(
                fences[i], wait_type, values[i], handle, payload);

        if (FAILED(hr))
        {
            /* Ensure that the event does not get signaled by any fence
             * that we may already have added it to. */
            uint32_t payload_value = vkd3d_atomic_uint32_and(payload, ~VKD3D_WAITING_EVENT_SIGNAL_BIT, vkd3d_memory_order_relaxed);

            /* If WAIT_ANY is used, the event may already have been signaled.
             * Return success in that case since signaling the event on error
             * would be unexpected. */
            if (!(payload_value & VKD3D_WAITING_EVENT_SIGNAL_BIT))
                hr = S_OK;

            if (!vkd3d_atomic_uint32_sub(payload, fence_count - i, vkd3d_memory_order_relaxed))
                vkd3d_free(payload);

            goto fail;
        }
    }

    if (!event && wait_type == VKD3D_WAITING_EVENT_MULTI_ANY)
    {
        hr = vkd3d_native_sync_handle_acquire(handle) ? S_OK : E_FAIL;
        vkd3d_native_sync_handle_destroy(handle);

        if (FAILED(hr))
            ERR("Failed to wait for temporary event.\n");

        return hr;
    }

    return S_OK;

fail:
    if (!event && wait_type == VKD3D_WAITING_EVENT_MULTI_ANY)
        vkd3d_native_sync_handle_destroy(handle);

    return hr;
}

static HRESULT STDMETHODCALLTYPE d3d12_device_SetResidencyPriority(d3d12_device_iface *iface,
        UINT object_count, ID3D12Pageable *const *objects, const D3D12_RESIDENCY_PRIORITY *priorities)
{
    struct d3d12_device *device = impl_from_ID3D12Device(iface);

    TRACE("iface %p, object_count %u, objects %p, priorities %p\n",
            iface, object_count, objects, priorities);

    if (device->device_info.pageable_device_memory_features.pageableDeviceLocalMemory)
    {
        const struct vkd3d_vk_device_procs *vk_procs = &device->vk_procs;
        uint32_t i;

        for (i = 0; i < object_count; i++)
        {
            D3D12_RESIDENCY_PRIORITY priority = priorities[i];
            VkDeviceMemory memory = VK_NULL_HANDLE;
            ID3D12Resource *resource_iface;
            ID3D12Heap *heap_iface;

            if (SUCCEEDED(ID3D12Pageable_QueryInterface(objects[i], &IID_ID3D12Heap, (void**)&heap_iface)))
            {
                struct d3d12_heap *heap_object = impl_from_ID3D12Heap(heap_iface);

                if (heap_object->priority.allows_dynamic_residency)
                {
                    spinlock_acquire(&heap_object->priority.spinlock);
                    heap_object->priority.d3d12priority = priority;
                    if (heap_object->priority.residency_count)
                    {
                        memory = heap_object->allocation.device_allocation.vk_memory;
                    }
                    spinlock_release(&heap_object->priority.spinlock);
                }

                ID3D12Heap_Release(heap_iface);
            }
            else if (SUCCEEDED(ID3D12Pageable_QueryInterface(objects[i], &IID_ID3D12Resource, (void**)&resource_iface)))
            {
                struct d3d12_resource *resource_object = impl_from_ID3D12Resource(resource_iface);

                if (resource_object->priority.allows_dynamic_residency)
                {
                    spinlock_acquire(&resource_object->priority.spinlock);
                    resource_object->priority.d3d12priority = priority;
                    if (resource_object->priority.residency_count)
                    {
                        memory = resource_object->mem.device_allocation.vk_memory;
                    }
                    spinlock_release(&resource_object->priority.spinlock);
                }

                ID3D12Resource_Release(resource_iface);
            }

            if (memory)
            {
                VK_CALL(vkSetDeviceMemoryPriorityEXT(device->vk_device, memory, vkd3d_convert_to_vk_prio(priority)));
            }
        }
    }

    return S_OK;
}

static HRESULT STDMETHODCALLTYPE d3d12_device_CreatePipelineState(d3d12_device_iface *iface,
        const D3D12_PIPELINE_STATE_STREAM_DESC *desc, REFIID riid, void **pipeline_state)
{
    struct d3d12_device *device = impl_from_ID3D12Device(iface);
    struct d3d12_pipeline_state_desc pipeline_desc;
    struct d3d12_pipeline_state *object;
    VkPipelineBindPoint pipeline_type;
    HRESULT hr;

    TRACE("iface %p, desc %p, riid %s, pipeline_state %p.\n",
            iface, desc, debugstr_guid(riid), pipeline_state);

    if (FAILED(hr = vkd3d_pipeline_state_desc_from_d3d12_stream_desc(&pipeline_desc, desc, &pipeline_type)))
        return hr;

    if (FAILED(hr = d3d12_pipeline_state_create(device, pipeline_type, &pipeline_desc, &object)))
        return hr;

    return return_interface(&object->ID3D12PipelineState_iface,
            &IID_ID3D12PipelineState, riid, pipeline_state);
}

static HRESULT STDMETHODCALLTYPE d3d12_device_OpenExistingHeapFromAddress(d3d12_device_iface *iface,
        void *address, REFIID riid, void **heap)
{
#ifdef _WIN32
    MEMORY_BASIC_INFORMATION info;
    struct d3d12_device *device;
    struct d3d12_heap *object;
    D3D12_HEAP_DESC heap_desc;
    size_t allocation_size;
    HRESULT hr;

    TRACE("iface %p, address %p, riid %s, heap %p\n",
          iface, address, debugstr_guid(riid), heap);

    if (!VirtualQuery(address, &info, sizeof(info)))
    {
        ERR("Failed to VirtualQuery host pointer.\n");
        return E_INVALIDARG;
    }

    /* Allocation base must equal address. */
    if (info.AllocationBase != address)
        return E_INVALIDARG;
    if (info.BaseAddress != info.AllocationBase)
        return E_INVALIDARG;

    /* All pages must be committed. */
    if (info.State != MEM_COMMIT)
        return E_INVALIDARG;

    /* We can only have one region of page protection types.
     * Verify this by querying the end of the range. */
    allocation_size = info.RegionSize;
    if (VirtualQuery((uint8_t *)address + allocation_size, &info, sizeof(info)) &&
            info.AllocationBase == address)
    {
        /* All pages must have same protections, so there cannot be multiple regions for VirtualQuery. */
        return E_INVALIDARG;
    }

    device = impl_from_ID3D12Device(iface);

    memset(&heap_desc, 0, sizeof(heap_desc));
    heap_desc.Alignment = D3D12_DEFAULT_RESOURCE_PLACEMENT_ALIGNMENT;
    heap_desc.Flags = D3D12_HEAP_FLAG_ALLOW_ONLY_BUFFERS |
            (address ? (D3D12_HEAP_FLAG_SHARED | D3D12_HEAP_FLAG_SHARED_CROSS_ADAPTER) : 0);
    heap_desc.Properties.CPUPageProperty = D3D12_CPU_PAGE_PROPERTY_WRITE_BACK;
    heap_desc.Properties.MemoryPoolPreference = D3D12_MEMORY_POOL_L0;
    heap_desc.Properties.Type = D3D12_HEAP_TYPE_CUSTOM;
    heap_desc.Properties.CreationNodeMask = 1;
    heap_desc.Properties.VisibleNodeMask = 1;
    heap_desc.SizeInBytes = allocation_size;

    if (FAILED(hr = d3d12_heap_create(device, &heap_desc, address, &object)))
    {
        *heap = NULL;
        return hr;
    }

    return return_interface(&object->ID3D12Heap_iface, &IID_ID3D12Heap, riid, heap);
#else
    FIXME("OpenExistingHeapFromAddress can only be implemented in native Win32.\n");
    return E_NOTIMPL;
#endif
}

static HRESULT STDMETHODCALLTYPE d3d12_device_OpenExistingHeapFromFileMapping(d3d12_device_iface *iface,
        HANDLE file_mapping, REFIID riid, void **heap)
{
#ifdef _WIN32
    void *addr;
    HRESULT hr;
    TRACE("iface %p, file_mapping %p, riid %s, heap %p\n",
          iface, file_mapping, debugstr_guid(riid), heap);

    /* 0 size maps everything. */
    addr = MapViewOfFile(file_mapping, FILE_MAP_ALL_ACCESS, 0, 0, 0);
    if (!addr)
        return E_INVALIDARG;

    hr = d3d12_device_OpenExistingHeapFromAddress(iface, addr, riid, heap);
    UnmapViewOfFile(addr);
    return hr;
#else
    FIXME("OpenExistingHeapFromFileMapping can only be implemented in native Win32.\n");
    return E_NOTIMPL;
#endif
}

static HRESULT STDMETHODCALLTYPE d3d12_device_CreateCommandList1(d3d12_device_iface *iface,
        UINT node_mask, D3D12_COMMAND_LIST_TYPE type, D3D12_COMMAND_LIST_FLAGS flags,
        REFIID riid, void **command_list)
{
    struct d3d12_device *device = impl_from_ID3D12Device(iface);
    d3d12_command_list_iface *command_list_iface;
    HRESULT hr;

    TRACE("iface %p, node_mask 0x%08x, type %#x, flags %#x, riid %s, command_list %p.\n",
            iface, node_mask, type, flags, debugstr_guid(riid), command_list);

    if (type == D3D12_COMMAND_LIST_TYPE_BUNDLE)
    {
        struct d3d12_bundle *object;
        if (FAILED(hr = d3d12_bundle_create(device, node_mask, type, &object)))
            return hr;
        command_list_iface = &object->ID3D12GraphicsCommandList_iface;
    }
    else
    {
        struct d3d12_command_list *object;
        if (FAILED(hr = d3d12_command_list_create(device, node_mask, type, &object)))
            return hr;
        command_list_iface = &object->ID3D12GraphicsCommandList_iface;
    }

    return return_interface(command_list_iface, &IID_ID3D12GraphicsCommandList, riid, command_list);
}

static HRESULT STDMETHODCALLTYPE d3d12_device_CreateProtectedResourceSession(d3d12_device_iface *iface,
        const D3D12_PROTECTED_RESOURCE_SESSION_DESC *desc, REFIID iid, void **session)
{
    FIXME("iface %p, desc %p, iid %s, session %p stub!\n",
            iface, desc, debugstr_guid(iid), session);

    return E_NOTIMPL;
}

static HRESULT STDMETHODCALLTYPE d3d12_device_CreateCommittedResource2(d3d12_device_iface *iface,
        const D3D12_HEAP_PROPERTIES *heap_properties, D3D12_HEAP_FLAGS heap_flags, const D3D12_RESOURCE_DESC1 *desc,
        D3D12_RESOURCE_STATES initial_state, const D3D12_CLEAR_VALUE *optimized_clear_value,
        ID3D12ProtectedResourceSession *protected_session, REFIID iid, void **resource);

static HRESULT STDMETHODCALLTYPE d3d12_device_CreateCommittedResource1(d3d12_device_iface *iface,
        const D3D12_HEAP_PROPERTIES *heap_properties, D3D12_HEAP_FLAGS heap_flags,
        const D3D12_RESOURCE_DESC *desc, D3D12_RESOURCE_STATES initial_state,
        const D3D12_CLEAR_VALUE *optimized_clear_value,
        ID3D12ProtectedResourceSession *protected_session,
        REFIID iid, void **resource)
{
    D3D12_RESOURCE_DESC1 desc1;

    TRACE("iface %p, heap_properties %p, heap_flags %#x,  desc %p, initial_state %#x, "
            "optimized_clear_value %p, protected_session %p, iid %s, resource %p.\n",
            iface, heap_properties, heap_flags, desc, initial_state,
            optimized_clear_value, protected_session, debugstr_guid(iid), resource);

    d3d12_resource_promote_desc(desc, &desc1);

    return d3d12_device_CreateCommittedResource2(iface, heap_properties, heap_flags, &desc1,
            initial_state, optimized_clear_value, protected_session, iid, resource);
}

static HRESULT STDMETHODCALLTYPE d3d12_device_CreateHeap1(d3d12_device_iface *iface,
        const D3D12_HEAP_DESC *desc, ID3D12ProtectedResourceSession *protected_session,
        REFIID iid, void **heap)
{
    struct d3d12_device *device = impl_from_ID3D12Device(iface);
    struct d3d12_heap *object;
    HRESULT hr;

    TRACE("iface %p, desc %p, protected_session %p, iid %s, heap %p.\n",
            iface, desc, protected_session, debugstr_guid(iid), heap);

    if (protected_session)
        FIXME("Ignoring protected session %p.\n", protected_session);

    if (FAILED(hr = d3d12_heap_create(device, desc, NULL, &object)))
    {
        *heap = NULL;
        return hr;
    }

    return return_interface(&object->ID3D12Heap_iface, &IID_ID3D12Heap, iid, heap);
}

static HRESULT STDMETHODCALLTYPE d3d12_device_CreateReservedResource1(d3d12_device_iface *iface,
        const D3D12_RESOURCE_DESC *desc, D3D12_RESOURCE_STATES initial_state, const D3D12_CLEAR_VALUE *optimized_clear_value,
        ID3D12ProtectedResourceSession *protected_session, REFIID iid, void **resource)
{
    struct d3d12_device *device = impl_from_ID3D12Device(iface);
    struct d3d12_resource *object;
    D3D12_RESOURCE_DESC1 desc1;
    HRESULT hr;

    TRACE("iface %p, desc %p, initial_state %#x, optimized_clear_value %p, protected_session %p, iid %s, resource %p.\n",
            iface, desc, initial_state, optimized_clear_value, protected_session, debugstr_guid(iid), resource);

    if (protected_session)
        FIXME("Ignoring protected session %p.\n", protected_session);

    d3d12_resource_promote_desc(desc, &desc1);

    if (FAILED(hr = d3d12_resource_create_reserved(device, &desc1,
            initial_state, optimized_clear_value, 0, NULL, &object)))
        return hr;

    return return_interface(&object->ID3D12Resource_iface, &IID_ID3D12Resource, iid, resource);
}

static D3D12_RESOURCE_ALLOCATION_INFO* STDMETHODCALLTYPE d3d12_device_GetResourceAllocationInfo2(d3d12_device_iface *iface,
        D3D12_RESOURCE_ALLOCATION_INFO *info, UINT visible_mask, UINT count, const D3D12_RESOURCE_DESC1 *resource_descs,
        D3D12_RESOURCE_ALLOCATION_INFO1 *resource_infos);

static D3D12_RESOURCE_ALLOCATION_INFO* STDMETHODCALLTYPE d3d12_device_GetResourceAllocationInfo1(d3d12_device_iface *iface,
        D3D12_RESOURCE_ALLOCATION_INFO *info, UINT visible_mask, UINT count, const D3D12_RESOURCE_DESC *resource_descs,
        D3D12_RESOURCE_ALLOCATION_INFO1 *resource_infos)
{
    D3D12_RESOURCE_DESC1 local_descs[16];
    D3D12_RESOURCE_DESC1 *desc1;
    unsigned int i;

    TRACE("iface %p, info %p, visible_mask 0x%08x, count %u, resource_descs %p, resource_infos %p.\n",
            iface, info, visible_mask, count, resource_descs, resource_infos);

    if (count > ARRAY_SIZE(local_descs))
        desc1 = vkd3d_malloc(sizeof(*desc1) * count);
    else
    {
        /* Avoid a compiler warning */
        memset(local_descs, 0, sizeof(local_descs));
        desc1 = local_descs;
    }


    for (i = 0; i < count; i++)
        d3d12_resource_promote_desc(&resource_descs[i], &desc1[i]);

    d3d12_device_GetResourceAllocationInfo2(iface, info, visible_mask, count, desc1, resource_infos);

    if (desc1 != local_descs)
        vkd3d_free(desc1);

    return info;
}

static HRESULT STDMETHODCALLTYPE d3d12_device_CreateLifetimeTracker(d3d12_device_iface *iface,
        ID3D12LifetimeOwner *owner, REFIID iid, void **tracker)
{
    FIXME("iface %p, owner %p, iid %s, tracker %p stub!\n",
            iface, owner, debugstr_guid(iid), tracker);

    return E_NOTIMPL;
}

static void STDMETHODCALLTYPE d3d12_device_RemoveDevice(d3d12_device_iface *iface)
{
    FIXME("iface %p stub!\n", iface);
}

static HRESULT STDMETHODCALLTYPE d3d12_device_EnumerateMetaCommands(d3d12_device_iface *iface,
        UINT *count, D3D12_META_COMMAND_DESC *descs)
{
    struct d3d12_device *device = impl_from_ID3D12Device(iface);

    TRACE("iface %p, count %p, descs %p.\n", iface, count, descs);

    if (!count)
        return E_INVALIDARG;

    vkd3d_enumerate_meta_commands(device, count, descs);
    return S_OK;
}

static HRESULT STDMETHODCALLTYPE d3d12_device_EnumerateMetaCommandParameters(d3d12_device_iface *iface,
        REFGUID command_id, D3D12_META_COMMAND_PARAMETER_STAGE stage, UINT *total_size,
        UINT *param_count, D3D12_META_COMMAND_PARAMETER_DESC *param_descs)
{
    struct d3d12_device *device = impl_from_ID3D12Device(iface);

    TRACE("iface %p, command_id %s, stage %u, total_size %p, param_count %p, param_descs %p.\n",
            iface, debugstr_guid(command_id), stage, total_size, param_count, param_descs);

    if (!vkd3d_enumerate_meta_command_parameters(device,
            command_id, stage, total_size, param_count, param_descs))
        return E_INVALIDARG;

    return S_OK;
}

static HRESULT STDMETHODCALLTYPE d3d12_device_CreateMetaCommand(d3d12_device_iface *iface,
        REFGUID command_id, UINT node_mask, const void *param_data, SIZE_T param_size,
        REFIID iid, void **meta_command)
{
    struct d3d12_device *device = impl_from_ID3D12Device(iface);
    struct d3d12_meta_command *object;
    HRESULT hr;

    TRACE("iface %p, command_id %s, node_mask %#x, param_data %p, param_size %lu, iid %s, meta_command %p.\n",
            iface, debugstr_guid(command_id), node_mask, param_data, param_size, debugstr_guid(iid), meta_command);

    if (FAILED(hr = d3d12_meta_command_create(device, command_id, param_data, param_size, &object)))
        return hr;

    return return_interface(&object->ID3D12MetaCommand_iface, &IID_ID3D12MetaCommand, iid, meta_command);
}

static HRESULT STDMETHODCALLTYPE d3d12_device_CreateStateObject(d3d12_device_iface *iface,
        const D3D12_STATE_OBJECT_DESC *desc, REFIID iid, void **state_object)
{
    struct d3d12_device *device = impl_from_ID3D12Device(iface);
    struct d3d12_state_object *state;
    HRESULT hr;

    TRACE("iface %p, desc %p, iid %s, state_object %p!\n",
            iface, desc, debugstr_guid(iid), state_object);

    if (FAILED(hr = d3d12_state_object_create(device, desc, NULL, &state)))
        return hr;

    return return_interface(&state->ID3D12StateObject_iface, &IID_ID3D12StateObject, iid, state_object);
}

static void STDMETHODCALLTYPE d3d12_device_GetRaytracingAccelerationStructurePrebuildInfo(d3d12_device_iface *iface,
        const D3D12_BUILD_RAYTRACING_ACCELERATION_STRUCTURE_INPUTS *desc,
        D3D12_RAYTRACING_ACCELERATION_STRUCTURE_PREBUILD_INFO *info)
{
    struct d3d12_device *device = impl_from_ID3D12Device(iface);

    VkAccelerationStructureGeometryKHR geometries_stack[VKD3D_BUILD_INFO_STACK_COUNT];
    const struct vkd3d_vk_device_procs *vk_procs = &device->vk_procs;
    uint32_t primitive_counts_stack[VKD3D_BUILD_INFO_STACK_COUNT];
    VkAccelerationStructureBuildGeometryInfoKHR build_info;
    VkAccelerationStructureBuildSizesInfoKHR size_info;
    VkAccelerationStructureGeometryKHR *geometries;
    uint32_t *primitive_counts;
    uint32_t geometry_count;

    TRACE("iface %p, desc %p, info %p!\n", iface, desc, info);

    if (!d3d12_device_supports_ray_tracing_tier_1_0(device))
    {
        ERR("Acceleration structure is not supported. Calling this is invalid.\n");
        memset(info, 0, sizeof(*info));
        return;
    }

    geometry_count = vkd3d_acceleration_structure_get_geometry_count(desc);
    primitive_counts = primitive_counts_stack;
    geometries = geometries_stack;

    if (geometry_count > VKD3D_BUILD_INFO_STACK_COUNT)
    {
        primitive_counts = vkd3d_malloc(geometry_count * sizeof(*primitive_counts));
        geometries = vkd3d_malloc(geometry_count * sizeof(*geometries));
    }

    if (!vkd3d_acceleration_structure_convert_inputs(device,
            desc, &build_info, geometries, NULL, primitive_counts))
    {
        ERR("Failed to convert inputs.\n");
        memset(info, 0, sizeof(*info));
        goto cleanup;
    }

    build_info.pGeometries = geometries;

    memset(&size_info, 0, sizeof(size_info));
    size_info.sType = VK_STRUCTURE_TYPE_ACCELERATION_STRUCTURE_BUILD_SIZES_INFO_KHR;

    VK_CALL(vkGetAccelerationStructureBuildSizesKHR(device->vk_device,
            VK_ACCELERATION_STRUCTURE_BUILD_TYPE_DEVICE_KHR, &build_info,
            primitive_counts, &size_info));

    info->ResultDataMaxSizeInBytes = size_info.accelerationStructureSize;
    info->ScratchDataSizeInBytes = size_info.buildScratchSize;
    info->UpdateScratchDataSizeInBytes = size_info.updateScratchSize;

    TRACE("ResultDataMaxSizeInBytes: %"PRIu64".\n", info->ResultDataMaxSizeInBytes);
    TRACE("ScratchDatSizeInBytes: %"PRIu64".\n", info->ScratchDataSizeInBytes);
    TRACE("UpdateScratchDataSizeInBytes: %"PRIu64".\n", info->UpdateScratchDataSizeInBytes);

cleanup:

    if (geometry_count > VKD3D_BUILD_INFO_STACK_COUNT)
    {
        vkd3d_free(primitive_counts);
        vkd3d_free(geometries);
    }
}

static D3D12_DRIVER_MATCHING_IDENTIFIER_STATUS STDMETHODCALLTYPE d3d12_device_CheckDriverMatchingIdentifier(d3d12_device_iface *iface,
        D3D12_SERIALIZED_DATA_TYPE serialized_data_type, const D3D12_SERIALIZED_DATA_DRIVER_MATCHING_IDENTIFIER *identifier)
{
    FIXME("iface %p, serialized_data_type %u, identifier %p stub!\n",
            iface, serialized_data_type, identifier);

    if (serialized_data_type != D3D12_SERIALIZED_DATA_RAYTRACING_ACCELERATION_STRUCTURE)
        return D3D12_DRIVER_MATCHING_IDENTIFIER_UNSUPPORTED_TYPE;

    return D3D12_DRIVER_MATCHING_IDENTIFIER_UNRECOGNIZED;
}

static HRESULT STDMETHODCALLTYPE d3d12_device_SetBackgroundProcessingMode(d3d12_device_iface *iface,
        D3D12_BACKGROUND_PROCESSING_MODE mode, D3D12_MEASUREMENTS_ACTION action, HANDLE event,
        BOOL further_measurements)
{
    FIXME("iface %p, mode %u, action %u, event %p, further_measurements %#x stub!\n",
            iface, mode, action, event, further_measurements);

    return E_NOTIMPL;
}

static HRESULT STDMETHODCALLTYPE d3d12_device_AddToStateObject(d3d12_device_iface *iface,
        const D3D12_STATE_OBJECT_DESC *addition,
        ID3D12StateObject *parent_state, REFIID riid, void **new_state_object)
{
    struct d3d12_device *device = impl_from_ID3D12Device(iface);
    struct d3d12_state_object *parent;
    struct d3d12_state_object *state;
    HRESULT hr;

    TRACE("iface %p, addition %p, state_object %p, riid %s, new_state_object %p stub!\n",
            iface, addition, parent_state, debugstr_guid(riid), new_state_object);

    parent = impl_from_ID3D12StateObject(parent_state);
    if (FAILED(hr = d3d12_state_object_add(device, addition, parent, &state)))
        return hr;

    return return_interface(&state->ID3D12StateObject_iface, &IID_ID3D12StateObject, riid, new_state_object);
}

static HRESULT STDMETHODCALLTYPE d3d12_device_CreateProtectedResourceSession1(d3d12_device_iface *iface,
        const D3D12_PROTECTED_RESOURCE_SESSION_DESC1 *desc, REFIID riid, void **session)
{
    FIXME("iface %p, desc %p, riid %s, session %p stub!\n",
            iface, desc, debugstr_guid(riid), session);

    return E_NOTIMPL;
}

static D3D12_RESOURCE_ALLOCATION_INFO* STDMETHODCALLTYPE d3d12_device_GetResourceAllocationInfo3(d3d12_device_iface *iface,
        D3D12_RESOURCE_ALLOCATION_INFO *info, UINT visible_mask, UINT count, const D3D12_RESOURCE_DESC1 *resource_descs,
        const UINT32 *p_num_castable_formats, const DXGI_FORMAT * const *pp_castable_formats,
        D3D12_RESOURCE_ALLOCATION_INFO1 *resource_infos)
{
    struct d3d12_device *device = impl_from_ID3D12Device(iface);
    uint64_t requested_alignment, resource_offset;
    D3D12_RESOURCE_ALLOCATION_INFO resource_info;
    bool hasMsaaResource = false;
    unsigned int i;

    TRACE("iface %p, info %p, visible_mask 0x%08x, count %u, resource_descs %p.\n",
            iface, info, visible_mask, count, resource_descs);

    debug_ignored_node_mask(visible_mask);

    info->SizeInBytes = 0;
    info->Alignment = 0;

    for (i = 0; i < count; i++)
    {
        const D3D12_RESOURCE_DESC1 *desc = &resource_descs[i];
        const DXGI_FORMAT *p_castable_formats = NULL;
        UINT num_castable_formats = 0;
        hasMsaaResource |= desc->SampleDesc.Count > 1;

        if (p_num_castable_formats)
            num_castable_formats = p_num_castable_formats[i];
        if (pp_castable_formats)
            p_castable_formats = pp_castable_formats[i];

        if (FAILED(d3d12_resource_validate_desc(desc, num_castable_formats, p_castable_formats, device)))
        {
            WARN("Invalid resource desc.\n");
            goto invalid;
        }

        if (desc->Dimension == D3D12_RESOURCE_DIMENSION_BUFFER)
        {
            resource_info.SizeInBytes = desc->Width;
            resource_info.Alignment = D3D12_DEFAULT_RESOURCE_PLACEMENT_ALIGNMENT;
        }
        else
        {
            if (FAILED(vkd3d_get_image_allocation_info(device, desc,
                    num_castable_formats, p_castable_formats,
                    &resource_info)))
            {
                WARN("Failed to get allocation info for texture.\n");
                goto invalid;
            }

            requested_alignment = desc->Alignment
                    ? desc->Alignment : D3D12_DEFAULT_RESOURCE_PLACEMENT_ALIGNMENT;
            resource_info.Alignment = max(resource_info.Alignment, requested_alignment);
        }

        resource_info.SizeInBytes = align(resource_info.SizeInBytes, resource_info.Alignment);
        resource_offset = align(info->SizeInBytes, resource_info.Alignment);

        if (resource_infos)
        {
            resource_infos[i].Offset = resource_offset;
            resource_infos[i].SizeInBytes = resource_info.SizeInBytes;
            resource_infos[i].Alignment = resource_info.Alignment;
        }

        info->SizeInBytes = resource_offset + resource_info.SizeInBytes;
        info->Alignment = max(info->Alignment, resource_info.Alignment);
    }

    return info;

invalid:
    info->SizeInBytes = ~(uint64_t)0;

    /* FIXME: Should we support D3D12_DEFAULT_RESOURCE_PLACEMENT_ALIGNMENT for small MSSA resources? */
    if (hasMsaaResource)
        info->Alignment = D3D12_DEFAULT_MSAA_RESOURCE_PLACEMENT_ALIGNMENT;
    else
        info->Alignment = D3D12_DEFAULT_RESOURCE_PLACEMENT_ALIGNMENT;

    return info;
}

static D3D12_RESOURCE_ALLOCATION_INFO* STDMETHODCALLTYPE d3d12_device_GetResourceAllocationInfo2(d3d12_device_iface *iface,
        D3D12_RESOURCE_ALLOCATION_INFO *info, UINT visible_mask, UINT count, const D3D12_RESOURCE_DESC1 *resource_descs,
        D3D12_RESOURCE_ALLOCATION_INFO1 *resource_infos)
{
    TRACE("iface %p, info %p, visible_mask 0x%08x, count %u, resource_descs %p.\n",
            iface, info, visible_mask, count, resource_descs);

    return d3d12_device_GetResourceAllocationInfo3(iface, info, visible_mask, count, resource_descs, NULL, NULL, resource_infos);
}

static HRESULT STDMETHODCALLTYPE d3d12_device_CreateCommittedResource2(d3d12_device_iface *iface,
        const D3D12_HEAP_PROPERTIES *heap_properties, D3D12_HEAP_FLAGS heap_flags, const D3D12_RESOURCE_DESC1 *desc,
        D3D12_RESOURCE_STATES initial_state, const D3D12_CLEAR_VALUE *optimized_clear_value,
        ID3D12ProtectedResourceSession *protected_session, REFIID iid, void **resource)
{
    struct d3d12_device *device = impl_from_ID3D12Device(iface);
    struct d3d12_resource *object;
    HRESULT hr;

    TRACE("iface %p, heap_properties %p, heap_flags %#x, desc %p, initial_state %#x, "
            "optimized_clear_value %p, protected_session %p, iid %s, resource %p.\n",
            iface, heap_properties, heap_flags, desc, initial_state,
            optimized_clear_value, protected_session, debugstr_guid(iid), resource);

    if (protected_session)
        FIXME("Ignoring protected session %p.\n", protected_session);

    if (FAILED(hr = d3d12_resource_create_committed(device, desc, heap_properties,
            heap_flags, initial_state, optimized_clear_value, 0, NULL, NULL, &object)))
    {
        if (resource)
            *resource = NULL;
        return hr;
    }

    return return_interface(&object->ID3D12Resource_iface, &IID_ID3D12Resource, iid, resource);
}

static HRESULT STDMETHODCALLTYPE d3d12_device_CreatePlacedResource1(d3d12_device_iface *iface,
        ID3D12Heap *heap, UINT64 heap_offset, const D3D12_RESOURCE_DESC1 *resource_desc,
        D3D12_RESOURCE_STATES initial_state, const D3D12_CLEAR_VALUE *optimized_clear_value,
        REFIID iid, void **resource)
{
    struct d3d12_heap *heap_object = impl_from_ID3D12Heap(heap);
    struct d3d12_device *device = impl_from_ID3D12Device(iface);
    struct d3d12_resource *object;
    HRESULT hr;

    TRACE("iface %p, heap %p, heap_offset %#"PRIx64", desc %p, initial_state %#x, "
            "optimized_clear_value %p, iid %s, resource %p.\n",
            iface, heap, heap_offset, resource_desc, initial_state,
            optimized_clear_value, debugstr_guid(iid), resource);

    if (FAILED(hr = d3d12_resource_create_placed(device, resource_desc, heap_object,
            heap_offset, initial_state, optimized_clear_value, 0, NULL, &object)))
        return hr;

    return return_interface(&object->ID3D12Resource_iface, &IID_ID3D12Resource, iid, resource);
}

static void d3d12_device_create_sampler_feedback_desc(D3D12_UNORDERED_ACCESS_VIEW_DESC *uav_desc,
        struct d3d12_resource *feedback)
{
    /* We really mean 64-bit here, but reusing the UAV path simplifies things. */
    memset(uav_desc, 0, sizeof(*uav_desc));
    uav_desc->Format = DXGI_FORMAT_R32G32_UINT;

    if (feedback && feedback->desc.DepthOrArraySize > 1)
    {
        uav_desc->ViewDimension = D3D12_UAV_DIMENSION_TEXTURE2DARRAY;
        uav_desc->Texture2DArray.ArraySize = feedback->desc.DepthOrArraySize;
    }
    else
        uav_desc->ViewDimension = D3D12_UAV_DIMENSION_TEXTURE2D;
}

static void STDMETHODCALLTYPE d3d12_device_CreateSamplerFeedbackUnorderedAccessView_default(d3d12_device_iface *iface,
        ID3D12Resource *target_resource, ID3D12Resource *feedback_resource, D3D12_CPU_DESCRIPTOR_HANDLE descriptor)
{
    struct d3d12_resource *feedback = impl_from_ID3D12Resource(feedback_resource);
    struct d3d12_device *device = impl_from_ID3D12Device(iface);
    D3D12_UNORDERED_ACCESS_VIEW_DESC uav_desc;

    TRACE("iface %p, target_resource %p, feedback_resource %p, descriptor %#lx\n",
            iface, target_resource, feedback_resource, descriptor.ptr);

    /* NULL paired resource means NULL descriptor.
     * https://microsoft.github.io/DirectX-Specs/d3d/SamplerFeedback.html#null-feedback-map-binding-is-permitted */
    if (!target_resource)
        feedback = NULL;

    d3d12_device_create_sampler_feedback_desc(&uav_desc, feedback);
    d3d12_desc_create_uav(descriptor.ptr, device, feedback, NULL, &uav_desc);
}

static void STDMETHODCALLTYPE d3d12_device_CreateSamplerFeedbackUnorderedAccessView_embedded(d3d12_device_iface *iface,
        ID3D12Resource *target_resource, ID3D12Resource *feedback_resource, D3D12_CPU_DESCRIPTOR_HANDLE descriptor)
{
    struct d3d12_resource *feedback = impl_from_ID3D12Resource(feedback_resource);
    struct d3d12_device *device = impl_from_ID3D12Device(iface);
    D3D12_UNORDERED_ACCESS_VIEW_DESC uav_desc;

    TRACE("iface %p, target_resource %p, feedback_resource %p, descriptor %#lx\n",
            iface, target_resource, feedback_resource, descriptor.ptr);

    /* NULL paired resource means NULL descriptor.
     * https://microsoft.github.io/DirectX-Specs/d3d/SamplerFeedback.html#null-feedback-map-binding-is-permitted */
    if (!target_resource)
        feedback = NULL;

    d3d12_device_create_sampler_feedback_desc(&uav_desc, feedback);
    d3d12_desc_create_uav_embedded(descriptor.ptr, device, feedback, NULL, &uav_desc);
}

static void STDMETHODCALLTYPE d3d12_device_GetCopyableFootprints1(d3d12_device_iface *iface,
        const D3D12_RESOURCE_DESC1 *desc, UINT first_sub_resource, UINT sub_resource_count,
        UINT64 base_offset, D3D12_PLACED_SUBRESOURCE_FOOTPRINT *layouts, UINT *row_counts,
        UINT64 *row_sizes, UINT64 *total_bytes)
{
    struct d3d12_device *device = impl_from_ID3D12Device(iface);
    static const struct vkd3d_format vkd3d_format_unknown
            = {DXGI_FORMAT_UNKNOWN, VK_FORMAT_UNDEFINED, 1, 1, 1, 1, 0, 1};

    unsigned int i, sub_resource_idx, row_count, row_size, row_pitch;
    unsigned int num_subresources_per_plane, plane_idx;
    struct vkd3d_format_footprint plane_footprint;
    unsigned int num_planes, num_subresources;
    const struct vkd3d_format *format;
    uint64_t offset, size, total;
    VkExtent3D extent;

    TRACE("iface %p, desc %p, first_sub_resource %u, sub_resource_count %u, base_offset %#"PRIx64", "
            "layouts %p, row_counts %p, row_sizes %p, total_bytes %p.\n",
            iface, desc, first_sub_resource, sub_resource_count, base_offset,
            layouts, row_counts, row_sizes, total_bytes);

    if (layouts)
        memset(layouts, 0xff, sizeof(*layouts) * sub_resource_count);
    if (row_counts)
        memset(row_counts, 0xff, sizeof(*row_counts) * sub_resource_count);
    if (row_sizes)
        memset(row_sizes, 0xff, sizeof(*row_sizes) * sub_resource_count);

    total = ~(uint64_t)0;

    if (desc->Dimension == D3D12_RESOURCE_DIMENSION_BUFFER)
    {
        format = &vkd3d_format_unknown;
    }
    else if (!(format = vkd3d_format_from_d3d12_resource_desc(device, desc, 0)))
    {
        WARN("Invalid format %#x.\n", desc->Format);
        goto end;
    }

    if (FAILED(d3d12_resource_validate_desc(desc, 0, NULL, device)))
    {
        WARN("Invalid resource desc.\n");
        goto end;
    }

    num_planes = format->plane_count;
    num_subresources_per_plane = d3d12_resource_desc_get_sub_resource_count_per_plane(desc);
    num_subresources = d3d12_resource_desc_get_sub_resource_count(device, desc);

    if (first_sub_resource >= num_subresources
            || sub_resource_count > num_subresources - first_sub_resource)
    {
        WARN("Invalid sub-resource range %u-%u for resource.\n", first_sub_resource, sub_resource_count);
        goto end;
    }

    offset = 0;
    total = 0;
    for (i = 0; i < sub_resource_count; ++i)
    {
        sub_resource_idx = first_sub_resource + i;
        extent = d3d12_resource_desc_get_subresource_extent(desc, format, sub_resource_idx);

        plane_idx = sub_resource_idx / num_subresources_per_plane;
        plane_footprint = vkd3d_format_footprint_for_plane(format, plane_idx);

        extent.width = align(extent.width, plane_footprint.block_width);
        extent.height = align(extent.height, plane_footprint.block_height);

        row_count = extent.height / plane_footprint.block_height;
        row_size = (extent.width / plane_footprint.block_width) * plane_footprint.block_byte_count;

        /* For whatever reason, we need to use 512 bytes of alignment for depth-stencil formats.
         * This is not documented, but it is observed behavior on both NV and WARP drivers.
         * See test_get_copyable_footprints_planar(). */
        row_pitch = align(row_size, D3D12_TEXTURE_DATA_PITCH_ALIGNMENT * num_planes);

        if (layouts)
        {
            layouts[i].Offset = base_offset + offset;
            layouts[i].Footprint.Format = plane_footprint.dxgi_format;
            layouts[i].Footprint.Width = extent.width;
            layouts[i].Footprint.Height = extent.height;
            layouts[i].Footprint.Depth = extent.depth;
            layouts[i].Footprint.RowPitch = row_pitch;
        }
        if (row_counts)
            row_counts[i] = row_count;
        if (row_sizes)
            row_sizes[i] = row_size;

        size = max(0, row_count - 1) * row_pitch + row_size;
        size = max(0, extent.depth - 1) * align(size, D3D12_TEXTURE_DATA_PITCH_ALIGNMENT * num_planes) + size;

        total = offset + size;
        offset = align(total, D3D12_TEXTURE_DATA_PLACEMENT_ALIGNMENT);
    }

end:
    if (total_bytes)
        *total_bytes = total;
}

static HRESULT STDMETHODCALLTYPE d3d12_device_CreateShaderCacheSession(d3d12_device_iface *iface,
        const D3D12_SHADER_CACHE_SESSION_DESC *desc, REFIID iid, void **session)
{
    FIXME("iface %p, desc %p, iid %s, session %p stub!\n",
            iface, desc, debugstr_guid(iid), session);

    return E_NOTIMPL;
}

static HRESULT STDMETHODCALLTYPE d3d12_device_ShaderCacheControl(d3d12_device_iface *iface,
        D3D12_SHADER_CACHE_KIND_FLAGS kinds, D3D12_SHADER_CACHE_CONTROL_FLAGS control)
{
    FIXME("iface %p, kinds %#x, control %#x stub!\n", iface, kinds, control);

    return E_NOTIMPL;
}

static HRESULT STDMETHODCALLTYPE d3d12_device_CreateCommandQueue1(d3d12_device_iface *iface,
        const D3D12_COMMAND_QUEUE_DESC *desc, REFIID creator_id, REFIID iid, void **command_queue)
{
    TRACE("iface %p, desc %p, creator_id %s, iid %s, command_queue %p.\n",
            iface, desc, debugstr_guid(creator_id), debugstr_guid(iid), command_queue);

    WARN("Ignoring creator id %s.\n", debugstr_guid(creator_id));

    return d3d12_device_CreateCommandQueue(iface, desc, iid, command_queue);
}

static D3D12_RESOURCE_STATES vkd3d_barrier_layout_to_resource_state(D3D12_BARRIER_LAYOUT layout, D3D12_RESOURCE_FLAGS flags)
{
    if (flags & D3D12_RESOURCE_FLAG_RAYTRACING_ACCELERATION_STRUCTURE)
        return D3D12_RESOURCE_STATE_RAYTRACING_ACCELERATION_STRUCTURE;

    /* We cannot make meaningful use of the DIRECT_QUEUE and COMPUTE_QUEUE special layouts.
     * There is no explicit ownership transfer in D3D12 like in Vulkan, so we have to use CONCURRENT either way. */
    switch (layout)
    {
        case D3D12_BARRIER_LAYOUT_COMMON:
        case D3D12_BARRIER_LAYOUT_COMPUTE_QUEUE_COMMON:
        case D3D12_BARRIER_LAYOUT_DIRECT_QUEUE_COMMON:
            return D3D12_RESOURCE_STATE_COMMON;

        case D3D12_BARRIER_LAYOUT_GENERIC_READ:
        case D3D12_BARRIER_LAYOUT_DIRECT_QUEUE_GENERIC_READ:
        case D3D12_BARRIER_LAYOUT_COMPUTE_QUEUE_GENERIC_READ:
            return D3D12_RESOURCE_STATE_GENERIC_READ;

        case D3D12_BARRIER_LAYOUT_RENDER_TARGET:
            return D3D12_RESOURCE_STATE_RENDER_TARGET;
        case D3D12_BARRIER_LAYOUT_UNORDERED_ACCESS:
        case D3D12_BARRIER_LAYOUT_DIRECT_QUEUE_UNORDERED_ACCESS:
        case D3D12_BARRIER_LAYOUT_COMPUTE_QUEUE_UNORDERED_ACCESS:
            return D3D12_RESOURCE_STATE_UNORDERED_ACCESS;

        case D3D12_BARRIER_LAYOUT_DEPTH_STENCIL_WRITE:
            return D3D12_RESOURCE_STATE_DEPTH_WRITE;

        case D3D12_BARRIER_LAYOUT_DEPTH_STENCIL_READ:
            return D3D12_RESOURCE_STATE_DEPTH_READ;

        case D3D12_BARRIER_LAYOUT_SHADER_RESOURCE:
        case D3D12_BARRIER_LAYOUT_DIRECT_QUEUE_SHADER_RESOURCE:
            return D3D12_RESOURCE_STATE_PIXEL_SHADER_RESOURCE | D3D12_RESOURCE_STATE_NON_PIXEL_SHADER_RESOURCE;
        case D3D12_BARRIER_LAYOUT_COMPUTE_QUEUE_SHADER_RESOURCE:
            return D3D12_RESOURCE_STATE_NON_PIXEL_SHADER_RESOURCE;

        case D3D12_BARRIER_LAYOUT_COPY_SOURCE:
        case D3D12_BARRIER_LAYOUT_DIRECT_QUEUE_COPY_SOURCE:
        case D3D12_BARRIER_LAYOUT_COMPUTE_QUEUE_COPY_SOURCE:
            return D3D12_RESOURCE_STATE_COPY_SOURCE;
        case D3D12_BARRIER_LAYOUT_COPY_DEST:
        case D3D12_BARRIER_LAYOUT_DIRECT_QUEUE_COPY_DEST:
        case D3D12_BARRIER_LAYOUT_COMPUTE_QUEUE_COPY_DEST:
            return D3D12_RESOURCE_STATE_COPY_DEST;

        case D3D12_BARRIER_LAYOUT_RESOLVE_SOURCE:
            return D3D12_RESOURCE_STATE_RESOLVE_SOURCE;
        case D3D12_BARRIER_LAYOUT_RESOLVE_DEST:
            return D3D12_RESOURCE_STATE_RESOLVE_DEST;
        case D3D12_BARRIER_LAYOUT_SHADING_RATE_SOURCE:
            return D3D12_RESOURCE_STATE_SHADING_RATE_SOURCE;

        default:
            /* Generic fallback.
             * It is unclear what the intention of initial layout = D3D12_BARRIER_LAYOUT_UNDEFINED means.
             * To be defensive, fall back to COMMON here. The first use of such a resource must be a DISCARD
             * barrier either way which will elide any initial transition. */
            return D3D12_RESOURCE_STATE_COMMON;
    }
}

static HRESULT STDMETHODCALLTYPE d3d12_device_CreateCommittedResource3(d3d12_device_iface *iface,
    const D3D12_HEAP_PROPERTIES *heap_properties, D3D12_HEAP_FLAGS heap_flags, 
    const D3D12_RESOURCE_DESC1 *desc, D3D12_BARRIER_LAYOUT initial_layout,
    const D3D12_CLEAR_VALUE *optimized_clear_value, ID3D12ProtectedResourceSession *protected_session,
    UINT32 num_castable_formats, const DXGI_FORMAT *castable_formats, REFIID iid, void **resource)
{
    struct d3d12_device *device = impl_from_ID3D12Device(iface);
    struct d3d12_resource *object;
    HRESULT hr;

    TRACE("iface %p, heap_properties %p, heap_flags %u, desc %p, initial_layout %u, "
            "optimized_clear_value %p, protected_session %p, num_castable_formats %u, "
            "castable_formats %p, iid %s, resource %p stub!\n", iface,
            heap_properties, heap_flags, desc, initial_layout, optimized_clear_value, 
            protected_session, num_castable_formats, castable_formats, debugstr_guid(iid), resource);

    if (protected_session)
        FIXME("Ignoring protected session %p.\n", protected_session);

    if (desc->Dimension == D3D12_RESOURCE_DIMENSION_BUFFER && initial_layout != D3D12_BARRIER_LAYOUT_UNDEFINED)
    {
        WARN("Using non-undefined layout for buffer. This is not allowed.\n");
        return E_INVALIDARG;
    }

    /* For initial resource state, we cannot make use of the enhanced barrier layouts in any meaningful way.
     * Just collapse them into the equivalent legacy layout.
     * This can be refactored later if need be. */
    if (FAILED(hr = d3d12_resource_create_committed(device, desc, heap_properties,
            heap_flags, vkd3d_barrier_layout_to_resource_state(initial_layout, desc->Flags),
            optimized_clear_value, num_castable_formats, castable_formats, NULL, &object)))
    {
        if (resource)
            *resource = NULL;
        return hr;
    }

    return return_interface(&object->ID3D12Resource_iface, &IID_ID3D12Resource, iid, resource);
}

static HRESULT STDMETHODCALLTYPE d3d12_device_CreatePlacedResource2(d3d12_device_iface *iface,
    ID3D12Heap *heap, UINT64 heap_offset, const D3D12_RESOURCE_DESC1 *desc, D3D12_BARRIER_LAYOUT initial_layout,
    const D3D12_CLEAR_VALUE *optimized_clear_value, UINT32 num_castable_formats, 
    const DXGI_FORMAT *castable_formats, REFIID iid, void **resource)
{
    struct d3d12_heap *heap_object = impl_from_ID3D12Heap(heap);
    struct d3d12_device *device = impl_from_ID3D12Device(iface);
    struct d3d12_resource *object;
    HRESULT hr;

    TRACE("iface %p, heap %p, heap_offset %#"PRIx64", desc %p, initial_layout %u, optimized_clear_value %p, "
            "num_castable_formats %u, castable_formats %p, iid %s, resource %p stub!\n", iface,
            heap, heap_offset, desc, initial_layout, optimized_clear_value, num_castable_formats,
            castable_formats, debugstr_guid(iid), resource);

    if (desc->Dimension == D3D12_RESOURCE_DIMENSION_BUFFER && initial_layout != D3D12_BARRIER_LAYOUT_UNDEFINED)
    {
        WARN("Using non-undefined layout for buffer. This is not allowed.\n");
        return E_INVALIDARG;
    }

    if (FAILED(hr = d3d12_resource_create_placed(device, desc, heap_object,
            heap_offset, vkd3d_barrier_layout_to_resource_state(initial_layout, desc->Flags),
            optimized_clear_value, num_castable_formats, castable_formats, &object)))
        return hr;

    return return_interface(&object->ID3D12Resource_iface, &IID_ID3D12Resource, iid, resource);
}

static HRESULT STDMETHODCALLTYPE d3d12_device_CreateReservedResource2(d3d12_device_iface *iface,
    const D3D12_RESOURCE_DESC *desc, D3D12_BARRIER_LAYOUT initial_layout, const D3D12_CLEAR_VALUE *optimized_clear_value,
    ID3D12ProtectedResourceSession *protected_session, UINT32 num_castable_formats,
    const DXGI_FORMAT *castable_formats, REFIID iid, void **resource)
{
    struct d3d12_device *device = impl_from_ID3D12Device(iface);
    struct d3d12_resource *object;
    D3D12_RESOURCE_DESC1 desc1;
    HRESULT hr;

    TRACE("iface %p, desc %p, initial_layout %u, optimized_clear_value %p, protected_session %p, "
            "num_castable_formats %u, castable_formats %p, iid %s, resource %p stub!\n", iface,
            desc, initial_layout, optimized_clear_value, protected_session, num_castable_formats,
            castable_formats, debugstr_guid(iid), resource);

    if (protected_session)
        FIXME("Ignoring protected session %p.\n", protected_session);

    d3d12_resource_promote_desc(desc, &desc1);

    if (FAILED(hr = d3d12_resource_create_reserved(device, &desc1,
            vkd3d_barrier_layout_to_resource_state(initial_layout, desc1.Flags), optimized_clear_value,
            num_castable_formats, castable_formats, &object)))
        return hr;

    return return_interface(&object->ID3D12Resource_iface, &IID_ID3D12Resource, iid, resource);
}

/* Gotta love C sometimes ... :') */
#define VKD3D_DECLARE_D3D12_DEVICE_VARIANT(name, create_desc, copy_desc_variant) \
CONST_VTBL struct ID3D12Device12Vtbl d3d12_device_vtbl_##name = \
{ \
    /* IUnknown methods */ \
    d3d12_device_QueryInterface, \
    d3d12_device_AddRef, \
    d3d12_device_Release, \
    /* ID3D12Object methods */ \
    d3d12_device_GetPrivateData, \
    d3d12_device_SetPrivateData, \
    d3d12_device_SetPrivateDataInterface, \
    (void *)d3d12_object_SetName, \
    /* ID3D12Device methods */ \
    d3d12_device_GetNodeCount, \
    d3d12_device_CreateCommandQueue, \
    d3d12_device_CreateCommandAllocator, \
    d3d12_device_CreateGraphicsPipelineState, \
    d3d12_device_CreateComputePipelineState, \
    d3d12_device_CreateCommandList, \
    d3d12_device_CheckFeatureSupport, \
    d3d12_device_CreateDescriptorHeap, \
    d3d12_device_GetDescriptorHandleIncrementSize, \
    d3d12_device_CreateRootSignature, \
    d3d12_device_CreateConstantBufferView_##create_desc, \
    d3d12_device_CreateShaderResourceView_##create_desc, \
    d3d12_device_CreateUnorderedAccessView_##create_desc, \
    d3d12_device_CreateRenderTargetView, \
    d3d12_device_CreateDepthStencilView, \
    d3d12_device_CreateSampler_##create_desc, \
    d3d12_device_CopyDescriptors, \
    d3d12_device_CopyDescriptorsSimple_##copy_desc_variant, \
    d3d12_device_GetResourceAllocationInfo, \
    d3d12_device_GetCustomHeapProperties, \
    d3d12_device_CreateCommittedResource, \
    d3d12_device_CreateHeap, \
    d3d12_device_CreatePlacedResource, \
    d3d12_device_CreateReservedResource, \
    d3d12_device_CreateSharedHandle, \
    d3d12_device_OpenSharedHandle, \
    d3d12_device_OpenSharedHandleByName, \
    d3d12_device_MakeResident, \
    d3d12_device_Evict, \
    d3d12_device_CreateFence, \
    d3d12_device_GetDeviceRemovedReason, \
    d3d12_device_GetCopyableFootprints, \
    d3d12_device_CreateQueryHeap, \
    d3d12_device_SetStablePowerState, \
    d3d12_device_CreateCommandSignature, \
    d3d12_device_GetResourceTiling, \
    d3d12_device_GetAdapterLuid, \
    /* ID3D12Device1 methods */ \
    d3d12_device_CreatePipelineLibrary, \
    d3d12_device_SetEventOnMultipleFenceCompletion, \
    d3d12_device_SetResidencyPriority, \
    /* ID3D12Device2 methods */ \
    d3d12_device_CreatePipelineState, \
    /* ID3D12Device3 methods */ \
    d3d12_device_OpenExistingHeapFromAddress, \
    d3d12_device_OpenExistingHeapFromFileMapping, \
    d3d12_device_EnqueueMakeResident, \
    /* ID3D12Device4 methods */ \
    d3d12_device_CreateCommandList1, \
    d3d12_device_CreateProtectedResourceSession, \
    d3d12_device_CreateCommittedResource1, \
    d3d12_device_CreateHeap1, \
    d3d12_device_CreateReservedResource1, \
    d3d12_device_GetResourceAllocationInfo1, \
    /* ID3D12Device5 methods */ \
    d3d12_device_CreateLifetimeTracker, \
    d3d12_device_RemoveDevice, \
    d3d12_device_EnumerateMetaCommands, \
    d3d12_device_EnumerateMetaCommandParameters, \
    d3d12_device_CreateMetaCommand, \
    d3d12_device_CreateStateObject, \
    d3d12_device_GetRaytracingAccelerationStructurePrebuildInfo, \
    d3d12_device_CheckDriverMatchingIdentifier, \
    /* ID3D12Device6 methods */ \
    d3d12_device_SetBackgroundProcessingMode, \
    /* ID3D12Device7 methods */ \
    d3d12_device_AddToStateObject, \
    d3d12_device_CreateProtectedResourceSession1, \
    /* ID3D12Device8 methods */ \
    d3d12_device_GetResourceAllocationInfo2, \
    d3d12_device_CreateCommittedResource2, \
    d3d12_device_CreatePlacedResource1, \
    d3d12_device_CreateSamplerFeedbackUnorderedAccessView_##create_desc, \
    d3d12_device_GetCopyableFootprints1, \
    /* ID3D12Device9 methods */ \
    d3d12_device_CreateShaderCacheSession, \
    d3d12_device_ShaderCacheControl, \
    d3d12_device_CreateCommandQueue1, \
    /* ID3D12Device10 methods */ \
    d3d12_device_CreateCommittedResource3, \
    d3d12_device_CreatePlacedResource2, \
    d3d12_device_CreateReservedResource2, \
    /* ID3D12Device11 methods */ \
    d3d12_device_CreateSampler2_##create_desc, \
    /* ID3D12Device12 methods */ \
    d3d12_device_GetResourceAllocationInfo3, \
}

VKD3D_DECLARE_D3D12_DEVICE_VARIANT(default, default, default);
VKD3D_DECLARE_D3D12_DEVICE_VARIANT(embedded_64_16_packed, embedded, embedded_64_16_packed);
VKD3D_DECLARE_D3D12_DEVICE_VARIANT(embedded_32_16_planar, embedded, embedded_32_16_planar);
VKD3D_DECLARE_D3D12_DEVICE_VARIANT(embedded_generic, embedded, embedded_generic);
VKD3D_DECLARE_D3D12_DEVICE_VARIANT(descriptor_buffer_16_16_4, default, descriptor_buffer_16_16_4);
VKD3D_DECLARE_D3D12_DEVICE_VARIANT(descriptor_buffer_64_64_32, default, descriptor_buffer_64_64_32);

#ifdef VKD3D_ENABLE_PROFILING
#include "device_profiled.h"
#endif

static D3D12_TILED_RESOURCES_TIER d3d12_device_determine_tiled_resources_tier(struct d3d12_device *device)
{
    const VkPhysicalDeviceSparseProperties *sparse_properties = &device->device_info.properties2.properties.sparseProperties;
    const VkPhysicalDeviceFeatures *features = &device->device_info.features2.features;

    if (!features->sparseBinding || !features->sparseResidencyAliased ||
            !features->sparseResidencyBuffer || !features->sparseResidencyImage2D ||
            !sparse_properties->residencyStandard2DBlockShape ||
            !device->queue_families[VKD3D_QUEUE_FAMILY_SPARSE_BINDING] ||
            !device->queue_families[VKD3D_QUEUE_FAMILY_SPARSE_BINDING]->queue_count)
        return D3D12_TILED_RESOURCES_TIER_NOT_SUPPORTED;

    if (!features->shaderResourceResidency || !features->shaderResourceMinLod ||
            sparse_properties->residencyAlignedMipSize ||
            !sparse_properties->residencyNonResidentStrict ||
            !device->device_info.vulkan_1_2_properties.filterMinmaxSingleComponentFormats)
        return D3D12_TILED_RESOURCES_TIER_1;

    if (!features->sparseResidencyImage3D ||
            !sparse_properties->residencyStandard3DBlockShape)
        return D3D12_TILED_RESOURCES_TIER_2;

    return D3D12_TILED_RESOURCES_TIER_3;
}

static D3D12_CONSERVATIVE_RASTERIZATION_TIER d3d12_device_determine_conservative_rasterization_tier(struct d3d12_device *device)
{
    const VkPhysicalDeviceConservativeRasterizationPropertiesEXT *conservative_properties = &device->device_info.conservative_rasterization_properties;

    if (!device->vk_info.EXT_conservative_rasterization)
        return D3D12_CONSERVATIVE_RASTERIZATION_TIER_NOT_SUPPORTED;

    if (!conservative_properties->degenerateTrianglesRasterized)
        return D3D12_CONSERVATIVE_RASTERIZATION_TIER_1;

    if (!conservative_properties->fullyCoveredFragmentShaderInputVariable)
        return D3D12_CONSERVATIVE_RASTERIZATION_TIER_2;

    return D3D12_CONSERVATIVE_RASTERIZATION_TIER_3;
}

static bool d3d12_device_supports_rtas_formats(struct d3d12_device *device, const VkFormat *format, size_t count)
{
    const struct vkd3d_vk_instance_procs *vk_procs = &device->vkd3d_instance->vk_procs;
    VkFormatProperties properties;
    size_t i;

    for (i = 0; i < count; i++)
    {
        VK_CALL(vkGetPhysicalDeviceFormatProperties(device->vk_physical_device, format[i], &properties));

        if (!(properties.bufferFeatures & VK_FORMAT_FEATURE_ACCELERATION_STRUCTURE_VERTEX_BUFFER_BIT_KHR))
        {
            INFO("Vulkan format %u is not supported for RTAS VBO.\n", format[i]);
            return false;
        }
    }

    return true;
}

static D3D12_RAYTRACING_TIER d3d12_device_determine_ray_tracing_tier(struct d3d12_device *device)
{
    const struct vkd3d_physical_device_info *info = &device->device_info;
    D3D12_RAYTRACING_TIER tier = D3D12_RAYTRACING_TIER_NOT_SUPPORTED;
    bool supports_vbo_formats;

    /* Tier 1.0 formats. 1.1 adds:
     * - RGBA8_{U,S}NORM
     * - RG16_UNORM
     * - RGBA16_UNORM
     */
    static const VkFormat required_vbo_formats[] = {
        VK_FORMAT_R32G32_SFLOAT,
        VK_FORMAT_R32G32B32_SFLOAT,
        VK_FORMAT_R16G16_SFLOAT,
        VK_FORMAT_R16G16_SNORM,
        VK_FORMAT_R16G16B16A16_SFLOAT,
        VK_FORMAT_R16G16B16A16_SNORM,
    };

    static const VkFormat required_vbo_formats_tier_11[] = {
        VK_FORMAT_R16G16B16A16_UNORM,
        VK_FORMAT_R16G16_UNORM,
        VK_FORMAT_A2B10G10R10_UNORM_PACK32,
        VK_FORMAT_R8G8B8A8_UNORM,
        VK_FORMAT_R8G8_UNORM,
        VK_FORMAT_R8G8B8A8_SNORM,
        VK_FORMAT_R8G8_SNORM,
    };

    if (info->ray_tracing_pipeline_features.rayTracingPipeline &&
        info->acceleration_structure_features.accelerationStructure &&
        info->ray_tracing_pipeline_properties.maxRayHitAttributeSize >= D3D12_RAYTRACING_MAX_ATTRIBUTE_SIZE_IN_BYTES &&
        /* Group handle size must match exactly or ShaderRecord layout will not match.
         * Can potentially fixup local root signature if HandleSize < 32,
         * but Vulkan is essentially specced to match DXR directly. */
        info->ray_tracing_pipeline_properties.shaderGroupHandleSize == D3D12_SHADER_IDENTIFIER_SIZE_IN_BYTES &&
        info->ray_tracing_pipeline_properties.shaderGroupBaseAlignment <= D3D12_RAYTRACING_SHADER_TABLE_BYTE_ALIGNMENT &&
        info->ray_tracing_pipeline_properties.shaderGroupHandleAlignment <= D3D12_RAYTRACING_SHADER_RECORD_BYTE_ALIGNMENT)
    {
        /* DXR has 31 ray depth min-spec, but no content uses that. We will instead pass through implementations
         * which only expose 1 level of recursion and fail PSO compiles if they actually exceed device limits. */
        supports_vbo_formats = d3d12_device_supports_rtas_formats(device,
                required_vbo_formats, ARRAY_SIZE(required_vbo_formats));

        if (supports_vbo_formats)
        {
            INFO("DXR support enabled.\n");
            tier = D3D12_RAYTRACING_TIER_1_0;
        }
    }

    if (tier == D3D12_RAYTRACING_TIER_1_0 && info->ray_query_features.rayQuery &&
            info->ray_tracing_pipeline_features.rayTraversalPrimitiveCulling)
    {
        /* Try to enable DXR 1.1.
         * Hide this support behind a CONFIG flag for time being.
         * TODO: require VK_KHR_ray_tracing_maintenance1. */
        supports_vbo_formats = d3d12_device_supports_rtas_formats(device,
                required_vbo_formats_tier_11, ARRAY_SIZE(required_vbo_formats_tier_11));

        if (supports_vbo_formats)
        {
            INFO("DXR 1.1 support enabled.\n");
            tier = D3D12_RAYTRACING_TIER_1_1;
        }
    }

    return tier;
}

static D3D12_RESOURCE_HEAP_TIER d3d12_device_determine_heap_tier(struct d3d12_device *device)
{
    const VkPhysicalDeviceLimits *limits = &device->device_info.properties2.properties.limits;
    const struct vkd3d_memory_info *mem_info = &device->memory_info;
    const struct vkd3d_memory_info_domain *non_cpu_domain;

    non_cpu_domain = &mem_info->non_cpu_accessible_domain;

    /* Heap Tier 2 requires us to be able to create a heap that supports all resource
     * categories at the same time, except RT/DS textures on UPLOAD/READBACK heaps.
     * Ignore CPU visible heaps since we only place buffers there. Textures are promoted to committed always. */
    if (limits->bufferImageGranularity > D3D12_DEFAULT_RESOURCE_PLACEMENT_ALIGNMENT ||
            !(non_cpu_domain->buffer_type_mask & non_cpu_domain->sampled_type_mask & non_cpu_domain->rt_ds_type_mask))
        return D3D12_RESOURCE_HEAP_TIER_1;

    return D3D12_RESOURCE_HEAP_TIER_2;
}

static bool d3d12_device_determine_additional_typed_uav_support(struct d3d12_device *device)
{
    D3D12_FEATURE_DATA_FORMAT_SUPPORT format_support;
    size_t i;

    /* from https://docs.microsoft.com/en-us/windows/win32/direct3d12/typed-unordered-access-view-loads#supported-formats-and-api-calls */
    static const DXGI_FORMAT required_formats[] =
    {
        /* required */
        DXGI_FORMAT_R32_FLOAT,
        DXGI_FORMAT_R32_UINT,
        DXGI_FORMAT_R32_SINT,
        /* supported as a set */
        DXGI_FORMAT_R32G32B32A32_FLOAT,
        DXGI_FORMAT_R32G32B32A32_UINT,
        DXGI_FORMAT_R32G32B32A32_SINT,
        DXGI_FORMAT_R16G16B16A16_FLOAT,
        DXGI_FORMAT_R16G16B16A16_UINT,
        DXGI_FORMAT_R16G16B16A16_SINT,
        DXGI_FORMAT_R8G8B8A8_UNORM,
        DXGI_FORMAT_R8G8B8A8_UINT,
        DXGI_FORMAT_R8G8B8A8_SINT,
        DXGI_FORMAT_R16_FLOAT,
        DXGI_FORMAT_R16_UINT,
        DXGI_FORMAT_R16_SINT,
        DXGI_FORMAT_R8_UNORM,
        DXGI_FORMAT_R8_UINT,
        DXGI_FORMAT_R8_SINT,
    };

    for (i = 0; i < ARRAY_SIZE(required_formats); i++)
    {
        format_support.Format = required_formats[i];
        d3d12_device_get_format_support(device, &format_support);
        if (!(format_support.Support2 & D3D12_FORMAT_SUPPORT2_UAV_TYPED_LOAD))
            return false;
    }
    return true;
}

static D3D12_MESH_SHADER_TIER d3d12_device_determine_mesh_shader_tier(struct d3d12_device *device)
{
    const VkPhysicalDeviceMeshShaderFeaturesEXT *mesh_shader_features = &device->device_info.mesh_shader_features;

    if (!mesh_shader_features->meshShader || !mesh_shader_features->taskShader)
        return D3D12_MESH_SHADER_TIER_NOT_SUPPORTED;

    return D3D12_MESH_SHADER_TIER_1;
}

static D3D12_SAMPLER_FEEDBACK_TIER d3d12_device_determine_sampler_feedback_tier(struct d3d12_device *device)
{
    if (!device->device_info.features2.features.shaderInt64)
        return D3D12_SAMPLER_FEEDBACK_TIER_NOT_SUPPORTED;
    if (!device->device_info.shader_image_atomic_int64_features.shaderImageInt64Atomics)
        return D3D12_SAMPLER_FEEDBACK_TIER_NOT_SUPPORTED;

    /* Enough for FL 12.2. */
    return D3D12_SAMPLER_FEEDBACK_TIER_0_9;
}

static void d3d12_device_caps_init_feature_options(struct d3d12_device *device)
{
    const VkPhysicalDeviceFeatures *features = &device->device_info.features2.features;
    D3D12_FEATURE_DATA_D3D12_OPTIONS *options = &device->d3d12_caps.options;
    const struct vkd3d_vulkan_info *vk_info = &device->vk_info;
    bool supports_denorm_fp64;

    /* NV driver does not expose it, yet it seems to work. Similar story as FP32. */
    if (device->device_info.vulkan_1_2_properties.driverID == VK_DRIVER_ID_NVIDIA_PROPRIETARY)
        supports_denorm_fp64 = true;
    else
        supports_denorm_fp64 = device->device_info.vulkan_1_2_properties.shaderDenormPreserveFloat64;

    /* FP64 must preserve denorms (oof). */
    options->DoublePrecisionFloatShaderOps = features->shaderFloat64 &&
            supports_denorm_fp64 &&
            device->device_info.vulkan_1_2_properties.denormBehaviorIndependence != VK_SHADER_FLOAT_CONTROLS_INDEPENDENCE_NONE;

    options->OutputMergerLogicOp = features->logicOp;
    /* Currently not supported */
    options->MinPrecisionSupport = D3D12_SHADER_MIN_PRECISION_SUPPORT_NONE;
    options->TiledResourcesTier = d3d12_device_determine_tiled_resources_tier(device);
    options->ResourceBindingTier = D3D12_RESOURCE_BINDING_TIER_3;
    options->PSSpecifiedStencilRefSupported = vk_info->EXT_shader_stencil_export;
    options->TypedUAVLoadAdditionalFormats = d3d12_device_determine_additional_typed_uav_support(device);
    options->ROVsSupported = device->device_info.fragment_shader_interlock_features.fragmentShaderPixelInterlock &&
            device->device_info.fragment_shader_interlock_features.fragmentShaderSampleInterlock;
    options->ConservativeRasterizationTier = d3d12_device_determine_conservative_rasterization_tier(device);
    options->MaxGPUVirtualAddressBitsPerResource = 40; /* XXX */
    options->StandardSwizzle64KBSupported = FALSE;
    options->CrossNodeSharingTier = D3D12_CROSS_NODE_SHARING_TIER_NOT_SUPPORTED;
    options->CrossAdapterRowMajorTextureSupported = FALSE;
    options->VPAndRTArrayIndexFromAnyShaderFeedingRasterizerSupportedWithoutGSEmulation =
            device->device_info.vulkan_1_2_features.shaderOutputViewportIndex &&
            device->device_info.vulkan_1_2_features.shaderOutputLayer;
    options->ResourceHeapTier = d3d12_device_determine_heap_tier(device);
}

static void d3d12_device_caps_init_feature_options1(struct d3d12_device *device)
{
    D3D12_FEATURE_DATA_D3D12_OPTIONS1 *options1 = &device->d3d12_caps.options1;

    options1->WaveOps = device->d3d12_caps.max_shader_model >= D3D_SHADER_MODEL_6_0;
    options1->WaveLaneCountMin = device->device_info.vulkan_1_3_properties.minSubgroupSize;
    options1->WaveLaneCountMax = device->device_info.vulkan_1_3_properties.maxSubgroupSize;

    if (device->vk_info.AMD_shader_core_properties)
    {
        const VkPhysicalDeviceShaderCorePropertiesAMD *amd = &device->device_info.shader_core_properties;
        const VkPhysicalDeviceShaderCoreProperties2AMD *amd2 = &device->device_info.shader_core_properties2;
        uint32_t compute_units;

        if (device->vk_info.AMD_shader_core_properties2)
            compute_units = amd2->activeComputeUnitCount;
        else
            compute_units = amd->shaderEngineCount *
                    amd->computeUnitsPerShaderArray;

        /* There doesn't seem to be a way to get the SIMD width,
         * so just assume 64 lanes per CU. True on GCN and RDNA. */
        options1->TotalLaneCount = compute_units * 64;
    }
    else if (device->vk_info.NV_shader_sm_builtins)
    {
        /* Approximation, since we cannot query the number of lanes
         * per SM. Appears to be correct on Pascal and Turing. */
        const VkPhysicalDeviceShaderSMBuiltinsPropertiesNV *nv = &device->device_info.shader_sm_builtins_properties;
        options1->TotalLaneCount = nv->shaderSMCount * nv->shaderWarpsPerSM * 2;
    }
    else
    {
        options1->TotalLaneCount = 32 * device->device_info.vulkan_1_1_properties.subgroupSize;
        WARN("No device info available for TotalLaneCount = %u.\n", options1->TotalLaneCount);
    }

    options1->ExpandedComputeResourceStates = TRUE;
    options1->Int64ShaderOps = device->device_info.features2.features.shaderInt64;

    FIXME("TotalLaneCount = %u, may be inaccurate.\n", options1->TotalLaneCount);
}

static void d3d12_device_caps_init_feature_options2(struct d3d12_device *device)
{
    const VkPhysicalDeviceFeatures *features = &device->device_info.features2.features;
    D3D12_FEATURE_DATA_D3D12_OPTIONS2 *options2 = &device->d3d12_caps.options2;

    options2->DepthBoundsTestSupported = features->depthBounds;
    /* Requires VK_EXT_sample_locations */
    options2->ProgrammableSamplePositionsTier = D3D12_PROGRAMMABLE_SAMPLE_POSITIONS_TIER_NOT_SUPPORTED;
}

static void d3d12_device_caps_init_feature_options3(struct d3d12_device *device)
{
    D3D12_FEATURE_DATA_D3D12_OPTIONS3 *options3 = &device->d3d12_caps.options3;

    options3->CopyQueueTimestampQueriesSupported = !!device->queue_families[VKD3D_QUEUE_FAMILY_TRANSFER]->timestamp_bits;
    options3->CastingFullyTypedFormatSupported = TRUE;
    options3->WriteBufferImmediateSupportFlags = D3D12_COMMAND_LIST_SUPPORT_FLAG_DIRECT |
            D3D12_COMMAND_LIST_SUPPORT_FLAG_COMPUTE | D3D12_COMMAND_LIST_SUPPORT_FLAG_COPY |
            D3D12_COMMAND_LIST_SUPPORT_FLAG_BUNDLE;
    /* Currently not supported */
    options3->ViewInstancingTier = D3D12_VIEW_INSTANCING_TIER_NOT_SUPPORTED;
    options3->BarycentricsSupported =
            device->device_info.barycentric_features_nv.fragmentShaderBarycentric ||
            device->device_info.barycentric_features_khr.fragmentShaderBarycentric;
}

static void d3d12_device_caps_init_feature_options4(struct d3d12_device *device)
{
    D3D12_FEATURE_DATA_D3D12_OPTIONS4 *options4 = &device->d3d12_caps.options4;

    /* Requires changes to format compatibility */
    options4->MSAA64KBAlignedTextureSupported = FALSE;
    /* Shared resources not supported */
    options4->SharedResourceCompatibilityTier = D3D12_SHARED_RESOURCE_COMPATIBILITY_TIER_0;

    /* If SSBO alignment is > 16, we cannot use SSBOs due to robustness rules.
     * If we cannot use SSBOs, we cannot use 16-bit raw buffers, which is a requirement for this feature. */

    /* FP16 and FP64 must preserve denorms. Only FP32 can change, so we can accept both 32_BIT_INDEPENDENCY_ONLY and ALL. */
    options4->Native16BitShaderOpsSupported = device->device_info.vulkan_1_2_features.shaderFloat16 &&
            device->device_info.features2.features.shaderInt16 &&
            device->device_info.vulkan_1_1_features.uniformAndStorageBuffer16BitAccess &&
            device->device_info.vulkan_1_2_properties.shaderDenormPreserveFloat16 &&
            device->device_info.vulkan_1_2_properties.denormBehaviorIndependence != VK_SHADER_FLOAT_CONTROLS_INDEPENDENCE_NONE &&
            device->device_info.properties2.properties.limits.minStorageBufferOffsetAlignment <= 16;
}

static void d3d12_device_caps_init_feature_options5(struct d3d12_device *device)
{
    const D3D12_FEATURE_DATA_D3D12_OPTIONS *options = &device->d3d12_caps.options;
    D3D12_FEATURE_DATA_D3D12_OPTIONS5 *options5 = &device->d3d12_caps.options5;

    options5->SRVOnlyTiledResourceTier3 = options->TiledResourcesTier >= D3D12_TILED_RESOURCES_TIER_3;
    /* Currently not supported */
    options5->RenderPassesTier = D3D12_RENDER_PASS_TIER_0;
    options5->RaytracingTier = d3d12_device_determine_ray_tracing_tier(device);
}

static void d3d12_device_caps_init_feature_options6(struct d3d12_device *device)
{
    D3D12_FEATURE_DATA_D3D12_OPTIONS6 *options6 = &device->d3d12_caps.options6;

    options6->AdditionalShadingRatesSupported = device->device_info.additional_shading_rates_supported;
    options6->VariableShadingRateTier = d3d12_device_determine_variable_shading_rate_tier(device);
    if (options6->VariableShadingRateTier >= D3D12_VARIABLE_SHADING_RATE_TIER_2)
    {
        options6->ShadingRateImageTileSize = d3d12_determine_shading_rate_image_tile_size(device);

        options6->PerPrimitiveShadingRateSupportedWithViewportIndexing =
                device->device_info.fragment_shading_rate_properties.primitiveFragmentShadingRateWithMultipleViewports;
    }
    else
    {
        options6->ShadingRateImageTileSize = 0;
        options6->PerPrimitiveShadingRateSupportedWithViewportIndexing = FALSE;
    }
    /* Not implemented */
    options6->BackgroundProcessingSupported = FALSE;
}

static void d3d12_device_caps_init_feature_options7(struct d3d12_device *device)
{
    D3D12_FEATURE_DATA_D3D12_OPTIONS7 *options7 = &device->d3d12_caps.options7;

    options7->MeshShaderTier = d3d12_device_determine_mesh_shader_tier(device);
    options7->SamplerFeedbackTier = d3d12_device_determine_sampler_feedback_tier(device);
}

static void d3d12_device_caps_init_feature_options8(struct d3d12_device *device)
{
    D3D12_FEATURE_DATA_D3D12_OPTIONS8 *options8 = &device->d3d12_caps.options8;

    /* Advertise that it is possible to use a top mip level which is not aligned to 4.
     * Weird legacy D3D11 requirement that is not relevant anymore, and does not exist in Vulkan. */
    options8->UnalignedBlockTexturesSupported = TRUE;
}

static void d3d12_device_caps_init_feature_options9(struct d3d12_device *device)
{
    D3D12_FEATURE_DATA_D3D12_OPTIONS9 *options9 = &device->d3d12_caps.options9;

    options9->AtomicInt64OnGroupSharedSupported =
            device->device_info.vulkan_1_2_features.shaderSharedInt64Atomics;
    /* Unsure if sparse 64-bit image atomics is also required. */
    /* If we cannot expose AtomicInt64OnDescriptorHeapResourceSupported, we cannot expose this one either. */
    options9->AtomicInt64OnTypedResourceSupported =
            device->device_info.shader_image_atomic_int64_features.shaderImageInt64Atomics &&
            device->device_info.properties2.properties.limits.minStorageBufferOffsetAlignment <= 16;
    options9->DerivativesInMeshAndAmplificationShadersSupported = FALSE;
    options9->MeshShaderSupportsFullRangeRenderTargetArrayIndex = d3d12_device_determine_mesh_shader_tier(device) &&
            device->device_info.mesh_shader_properties.maxMeshOutputLayers >= device->device_info.properties2.properties.limits.maxFramebufferLayers;
    options9->MeshShaderPipelineStatsSupported = FALSE;
    options9->WaveMMATier = D3D12_WAVE_MMA_TIER_NOT_SUPPORTED;
}

static void d3d12_device_caps_init_feature_options10(struct d3d12_device *device)
{
    D3D12_FEATURE_DATA_D3D12_OPTIONS10 *options10 = &device->d3d12_caps.options10;

    options10->VariableRateShadingSumCombinerSupported =
            d3d12_device_determine_variable_shading_rate_tier(device) >= D3D12_VARIABLE_SHADING_RATE_TIER_1;
    options10->MeshShaderPerPrimitiveShadingRateSupported = d3d12_device_determine_mesh_shader_tier(device) &&
            d3d12_device_determine_variable_shading_rate_tier(device) &&
            device->device_info.mesh_shader_features.primitiveFragmentShadingRateMeshShader;
}

static void d3d12_device_caps_init_feature_options11(struct d3d12_device *device)
{
    D3D12_FEATURE_DATA_D3D12_OPTIONS11 *options11 = &device->d3d12_caps.options11;

    /* If we're not using raw SSBOs, we cannot support 64-bit atomics. */
    options11->AtomicInt64OnDescriptorHeapResourceSupported =
            device->device_info.vulkan_1_2_features.shaderBufferInt64Atomics &&
            device->device_info.properties2.properties.limits.minStorageBufferOffsetAlignment <= 16;
}

static void d3d12_device_caps_init_feature_options12(struct d3d12_device *device)
{
    D3D12_FEATURE_DATA_D3D12_OPTIONS12 *options12 = &device->d3d12_caps.options12;
    options12->RelaxedFormatCastingSupported = TRUE;
    options12->EnhancedBarriersSupported = TRUE;
}

static void d3d12_device_caps_init_feature_options13(struct d3d12_device *device)
{
    D3D12_FEATURE_DATA_D3D12_OPTIONS13 *options13 = &device->d3d12_caps.options13;

    options13->InvertedViewportHeightFlipsYSupported = TRUE;
    options13->InvertedViewportDepthFlipsZSupported = TRUE;
}

static void d3d12_device_caps_init_feature_options14(struct d3d12_device *device)
{
    D3D12_FEATURE_DATA_D3D12_OPTIONS14 *options14 = &device->d3d12_caps.options14;

    /* This is more dubious to enable.
     * The only blocking feature here is texture with dynamic offsets.
     * In Vulkan as-is, only textureGather supports integer offsets.
     * This works fine in practice, however, but we shouldn't expose this by default
     * until we have an actual extension. */
    options14->AdvancedTextureOpsSupported = (vkd3d_config_flags & VKD3D_CONFIG_FLAG_ENABLE_EXPERIMENTAL_FEATURES) &&
            device->d3d12_caps.max_shader_model >= D3D_SHADER_MODEL_6_7;
    options14->WriteableMSAATexturesSupported = device->d3d12_caps.max_shader_model >= D3D_SHADER_MODEL_6_7 &&
            device->device_info.features2.features.shaderStorageImageMultisample;
    options14->IndependentFrontAndBackStencilRefMaskSupported = TRUE;
}

static void d3d12_device_caps_init_feature_options15(struct d3d12_device *device)
{
    D3D12_FEATURE_DATA_D3D12_OPTIONS15 *options15 = &device->d3d12_caps.options15;

    options15->TriangleFanSupported = TRUE;
    options15->DynamicIndexBufferStripCutSupported = TRUE;
}

static void d3d12_device_caps_init_feature_options16(struct d3d12_device *device)
{
    D3D12_FEATURE_DATA_D3D12_OPTIONS16 *options16 = &device->d3d12_caps.options16;

    options16->DynamicDepthBiasSupported = TRUE;
    options16->GPUUploadHeapSupported = FALSE;
}

static void d3d12_device_caps_init_feature_options17(struct d3d12_device *device)
{
    D3D12_FEATURE_DATA_D3D12_OPTIONS17 *options17 = &device->d3d12_caps.options17;

    options17->NonNormalizedCoordinateSamplersSupported = TRUE;
    /* Debug-only feature, always reported to be false by the runtime */
    options17->ManualWriteTrackingResourceSupported = FALSE;
}

static void d3d12_device_caps_init_feature_options18(struct d3d12_device *device)
{
    D3D12_FEATURE_DATA_D3D12_OPTIONS18 *options18 = &device->d3d12_caps.options18;
    options18->RenderPassesValid = TRUE;
}

static void d3d12_device_caps_init_feature_options19(struct d3d12_device *device)
{
    D3D12_FEATURE_DATA_D3D12_OPTIONS19 *options19 = &device->d3d12_caps.options19;

    /* We trivially support this by not validating resource types in rendering
     * and computing renderArea to be the intersection of all bound views. */
    options19->MismatchingOutputDimensionsSupported = TRUE;
    /* Requires SampleCount > 1 for pipelinesm, not just ForcedSamplecount */
    options19->SupportedSampleCountsWithNoOutputs = 0x1;
    /* D3D12 expectations w.r.t. rounding match Vulkan spec.
     * However, both AMD and Intel native drivers round to even. RADV has no-trunc-coord workarounds. */
    options19->PointSamplingAddressesNeverRoundUp =
            device->device_info.vulkan_1_2_properties.driverID != VK_DRIVER_ID_MESA_RADV;
    options19->RasterizerDesc2Supported = TRUE;
    /* We default to a line width of 1.0 anyway */
    options19->NarrowQuadrilateralLinesSupported = TRUE;
    options19->AnisoFilterWithPointMipSupported = TRUE;
    /* Report legacy D3D12 limits for now. Increasing descriptor count limits
     * would require changing changing descriptor set layouts, and more samplers
     * need additional considerations w.r.t. Vulkan device limits. */
    options19->MaxSamplerDescriptorHeapSize = 2048;
    options19->MaxSamplerDescriptorHeapSizeWithStaticSamplers = 2048;
    options19->MaxViewDescriptorHeapSize = 1000000;
}

static void d3d12_device_caps_init_feature_options20(struct d3d12_device *device)
{
    D3D12_FEATURE_DATA_D3D12_OPTIONS20 *options20 = &device->d3d12_caps.options20;

    options20->ComputeOnlyWriteWatchSupported = FALSE;
    options20->RecreateAtTier = D3D12_RECREATE_AT_TIER_NOT_SUPPORTED;
}

static void d3d12_device_caps_init_feature_options21(struct d3d12_device *device)
{
    D3D12_FEATURE_DATA_D3D12_OPTIONS21 *options21 = &device->d3d12_caps.options21;

    options21->WorkGraphsTier = D3D12_WORK_GRAPHS_TIER_NOT_SUPPORTED;
    /* Tier 1_1 requires emulating DrawID */
    options21->ExecuteIndirectTier = D3D12_EXECUTE_INDIRECT_TIER_1_0;
    options21->SampleCmpGradientAndBiasSupported = device->d3d12_caps.max_shader_model >= D3D_SHADER_MODEL_6_8 &&
            device->d3d12_caps.options14.AdvancedTextureOpsSupported;
    options21->ExtendedCommandInfoSupported = device->d3d12_caps.max_shader_model >= D3D_SHADER_MODEL_6_8;
}

static void d3d12_device_caps_init_feature_level(struct d3d12_device *device)
{
    const VkPhysicalDeviceFeatures *features = &device->device_info.features2.features;
    const struct vkd3d_vulkan_info *vk_info = &device->vk_info;
    struct d3d12_caps *caps = &device->d3d12_caps;

    caps->max_feature_level = D3D_FEATURE_LEVEL_11_0;

    if (caps->options.OutputMergerLogicOp && features->vertexPipelineStoresAndAtomics &&
            vk_info->device_limits.maxPerStageDescriptorStorageBuffers >= D3D12_UAV_SLOT_COUNT &&
            vk_info->device_limits.maxPerStageDescriptorStorageImages >= D3D12_UAV_SLOT_COUNT)
        caps->max_feature_level = D3D_FEATURE_LEVEL_11_1;

    if (caps->max_feature_level >= D3D_FEATURE_LEVEL_11_1 &&
            caps->options.TiledResourcesTier >= D3D12_TILED_RESOURCES_TIER_2 &&
            caps->options.ResourceBindingTier >= D3D12_RESOURCE_BINDING_TIER_2 &&
            caps->options.TypedUAVLoadAdditionalFormats)
        caps->max_feature_level = D3D_FEATURE_LEVEL_12_0;

    if (caps->max_feature_level >= D3D_FEATURE_LEVEL_12_0 && caps->options.ROVsSupported &&
            caps->options.ConservativeRasterizationTier >= D3D12_CONSERVATIVE_RASTERIZATION_TIER_1)
        caps->max_feature_level = D3D_FEATURE_LEVEL_12_1;

    if (caps->max_feature_level >= D3D_FEATURE_LEVEL_12_1 && caps->max_shader_model >= D3D_SHADER_MODEL_6_5 &&
            caps->options.VPAndRTArrayIndexFromAnyShaderFeedingRasterizerSupportedWithoutGSEmulation &&
            caps->options1.WaveOps && caps->options1.Int64ShaderOps && caps->options2.DepthBoundsTestSupported &&
            caps->options3.CopyQueueTimestampQueriesSupported && caps->options3.CastingFullyTypedFormatSupported &&
            caps->options.ResourceBindingTier >= D3D12_RESOURCE_BINDING_TIER_3 &&
            caps->options.ConservativeRasterizationTier >= D3D12_CONSERVATIVE_RASTERIZATION_TIER_3 &&
            caps->options.TiledResourcesTier >= D3D12_TILED_RESOURCES_TIER_3 &&
            caps->options5.RaytracingTier >= D3D12_RAYTRACING_TIER_1_1 &&
            caps->options6.VariableShadingRateTier >= D3D12_VARIABLE_SHADING_RATE_TIER_2 &&
            caps->options7.MeshShaderTier >= D3D12_MESH_SHADER_TIER_1 &&
            caps->options7.SamplerFeedbackTier >= D3D12_SAMPLER_FEEDBACK_TIER_0_9)
        caps->max_feature_level = D3D_FEATURE_LEVEL_12_2;

    TRACE("Max feature level: %#x.\n", caps->max_feature_level);

    if (caps->max_feature_level >= D3D_FEATURE_LEVEL_12_2)
        INFO("DX Ultimate supported!\n");
}

static void d3d12_device_caps_shader_model_override(struct d3d12_device *device)
{
    D3D_SHADER_MODEL sm_override = (D3D_SHADER_MODEL)0;
    char sm_string[VKD3D_PATH_MAX];
    unsigned int i;

    static const struct
    {
        const char *string;
        D3D_SHADER_MODEL shader_model;
    }
    shader_models[] =
    {
        { "5_1", D3D_SHADER_MODEL_5_1 },
        { "6_0", D3D_SHADER_MODEL_6_0 },
        { "6_1", D3D_SHADER_MODEL_6_1 },
        { "6_2", D3D_SHADER_MODEL_6_2 },
        { "6_3", D3D_SHADER_MODEL_6_3 },
        { "6_4", D3D_SHADER_MODEL_6_4 },
        { "6_5", D3D_SHADER_MODEL_6_5 },
        { "6_6", D3D_SHADER_MODEL_6_6 },
        { "6_7", D3D_SHADER_MODEL_6_7 },
        { "6_8", D3D_SHADER_MODEL_6_8 },
    };

    if (!vkd3d_get_env_var("VKD3D_SHADER_MODEL", sm_string, sizeof(sm_string)))
        return;

    for (i = 0; i < ARRAY_SIZE(shader_models); i++)
    {
        if (!strcmp(sm_string, shader_models[i].string))
        {
            sm_override = shader_models[i].shader_model;
            break;
        }
    }

    if (!sm_override)
    {
        WARN("Unrecognized shader model %s.\n", sm_string);
    }
    else
    {
        device->d3d12_caps.max_shader_model = sm_override;
        WARN("Overriding supported shader model: %s.\n", sm_string);
    }
}

static void d3d12_device_caps_init_shader_model(struct d3d12_device *device)
{
    const struct vkd3d_physical_device_info *physical_device_info = &device->device_info;
    bool denorm_behavior;

    /* SHUFFLE is required to implement WaveReadLaneAt with dynamically uniform index before SPIR-V 1.5 / Vulkan 1.2. */
    static const VkSubgroupFeatureFlags required =
            VK_SUBGROUP_FEATURE_ARITHMETIC_BIT |
            VK_SUBGROUP_FEATURE_BASIC_BIT |
            VK_SUBGROUP_FEATURE_BALLOT_BIT |
            VK_SUBGROUP_FEATURE_SHUFFLE_BIT |
            VK_SUBGROUP_FEATURE_QUAD_BIT |
            VK_SUBGROUP_FEATURE_VOTE_BIT;

    static const VkSubgroupFeatureFlags required_stages =
            VK_SHADER_STAGE_COMPUTE_BIT |
            VK_SHADER_STAGE_FRAGMENT_BIT;

    /* We need to support modern cbuffer layout in SM 6.0, which is equivalent to array of scalars with
     * tight packing. Either scalar block layout or the more relaxed UBO standard layout feature exposes this. */

    if (physical_device_info->vulkan_1_1_properties.subgroupSize >= 4 &&
        (physical_device_info->vulkan_1_1_properties.subgroupSupportedOperations & required) == required &&
        (physical_device_info->vulkan_1_1_properties.subgroupSupportedStages & required_stages) == required_stages &&
        (physical_device_info->vulkan_1_2_features.scalarBlockLayout || physical_device_info->vulkan_1_2_features.uniformBufferStandardLayout))
    {
        /* From testing on native Polaris drivers, AMD expose SM 6.5, even if lots of features are not supported.
         * This is a good hint that shader model versions are not tied to features which have caps bits.
         * Only consider required features here. */

        /* SM 6.0 adds:
         * https://github.com/microsoft/DirectXShaderCompiler/wiki/Shader-Model-6.0
         * WaveOps, int64 (optional)
         */
        device->d3d12_caps.max_shader_model = D3D_SHADER_MODEL_6_0;
        TRACE("Enabling support for SM 6.0.\n");

        /* SM 6.1 adds:
         * https://github.com/microsoft/DirectXShaderCompiler/wiki/Shader-Model-6.1
         * SV_ViewID (VK_KHR_multiview?), SV_Barycentrics
         */

        /* SM 6.2 adds:
         * https://github.com/microsoft/DirectXShaderCompiler/wiki/Shader-Model-6.2
         * FP16, Denorm modes (float controls extension)
         */

        /* DXIL allows control over denorm behavior for FP32 only.
         * shaderDenorm handling appears to work just fine on NV, despite the properties struct saying otherwise.
         * Assume that this is just a driver oversight, since otherwise we cannot expose SM 6.2 there ... */
        denorm_behavior = device->device_info.vulkan_1_2_properties.denormBehaviorIndependence !=
                VK_SHADER_FLOAT_CONTROLS_INDEPENDENCE_NONE;
        if (denorm_behavior)
        {
            if (device->device_info.vulkan_1_2_properties.driverID != VK_DRIVER_ID_NVIDIA_PROPRIETARY)
            {
                denorm_behavior = device->device_info.vulkan_1_2_properties.shaderDenormFlushToZeroFloat32 &&
                        device->device_info.vulkan_1_2_properties.shaderDenormPreserveFloat32;
            }
        }

        if (denorm_behavior)
        {
            device->d3d12_caps.max_shader_model = D3D_SHADER_MODEL_6_2;
            TRACE("Enabling support for SM 6.2.\n");
        }

        /* SM 6.3 adds:
         * https://github.com/microsoft/DirectXShaderCompiler/wiki/Shader-Model-6.3
         * Ray tracing (lib_6_3 multi entry point targets).
         */
        if (device->d3d12_caps.max_shader_model == D3D_SHADER_MODEL_6_2)
        {
            /* SPIR-V 1.4 is required for lib_6_3 since that is required for RT. */
            device->d3d12_caps.max_shader_model = D3D_SHADER_MODEL_6_3;
            TRACE("Enabling support for SM 6.3.\n");
        }

        /* SM 6.4 adds:
         * https://github.com/microsoft/DirectXShaderCompiler/wiki/Shader-Model-6.4
         * Integer dot products (8-bit)
         * Mixed FP16 dot products
         * Variable rate shading
         * Library subobjects
         */

        /* SM 6.5 adds:
         * https://github.com/microsoft/DirectXShaderCompiler/wiki/Shader-Model-6.5
         * DXR 1.1, Sampler feedback, Mesh shaders, Amplification shaders, more wave ops.
         */
        if (device->d3d12_caps.max_shader_model == D3D_SHADER_MODEL_6_3)
        {
            /* Nothing in SM 6.4 requires special support (except for VRS which is optional).
             * The rest is just shader arithmetic intrinsics and reflection. */
            /* The only required features in SM 6.5 are WaveMulti and WaveMultiPrefix wave ops
             * which map directly to normal wave operations. */
            device->d3d12_caps.max_shader_model = D3D_SHADER_MODEL_6_5;
            TRACE("Enabling support for SM 6.5.\n");
        }

        /* Required features:
         * - ComputeShader derivatives (linear only, dxil-spirv can synthesize Quad).
         *   NV Pascal does not support this, despite their D3D12 driver exposing it.
         *   Use a fallback path on NV proprietary since UE5 started relying on SM 6.6 to work.
         *   Current use of SM 6.6 compute shader derivatives in the wild is trivial,
         *   so this should be alright.
         * - 64-bit atomics. Only buffer atomics are required for SM 6.6.
         * - Strict IsHelperInvocation(). The emulated path might have some edge cases here,
         *   no reason not to require it.
         * - 8-bit integers. Widely supported, even on older targets. Can be emulated if need be.
         * - WaveSize attribute, requiredSubgroupSizeStages + FullSubgroups feature is required.
         *   If minSize == maxSize, we are trivially guaranteed the desired wave size anyways.
         * - RayPayload attribute (purely metadata in DXIL land, irrelevant for us).
         */
        if (device->d3d12_caps.max_shader_model == D3D_SHADER_MODEL_6_5 &&
                (device->device_info.compute_shader_derivatives_features_nv.computeDerivativeGroupLinear ||
                        device->device_info.vulkan_1_2_properties.driverID == VK_DRIVER_ID_NVIDIA_PROPRIETARY) &&
                device->device_info.vulkan_1_2_features.shaderBufferInt64Atomics &&
                device->device_info.vulkan_1_2_features.shaderInt8 &&
                d3d12_device_supports_required_subgroup_size_for_stage(device, VK_SHADER_STAGE_COMPUTE_BIT))
        {
            INFO("Enabling support for SM 6.6.\n");
            if (!device->device_info.compute_shader_derivatives_features_nv.computeDerivativeGroupLinear)
                WARN("Enabling SM 6.6 on pre-Turing NVIDIA despite lack of native compute shader derivatives.\n");
            device->d3d12_caps.max_shader_model = D3D_SHADER_MODEL_6_6;
        }

        /* SM 6.7 adds:
         * - QuadAny / All (required)
         *   - This can be implemented directly with quad shuffles.
         *   - In both D3D12 docs and on real implementations, undefined behavior happens when inactive lanes are used.
         * - Helper lanes in wave ops (required)
         *   - Vulkan by default says that helper lanes participate, but they may not participate in any non-quad operation.
         *     KHR_shader_maximal_reconvergence is needed to guarantee this behaviour.
         * - Programmable offsets (AdvancedTextureOps)
         *   - There is no legal way to use this, except for textureGather.
         *   - In practice however, it just happens to work anyways.
         *   - It's optional and depends on castable texture formats either way.
         *   - We can enable it through app-opt if there is a real need for it.
         * - MSAA UAV (separate feature)
         *   - Trivial Vulkan catch-up
         * - SampleCmpLevel (AdvancedTextureOps)
         *   - Trivial Vulkan catch-up
         * - Raw Gather (AdvancedTextureOps)
         *   - Looks scary, but the view format must be R16, R32 or R32G32_UINT, which makes it trivial.
         *   - It behaves exactly like you're doing GatherRed or bitcast(GatherRed, GatherGreen).
         *   - Tested against RGBA8, and it does *not* reinterpret RGBA8 to R32 in the shader.
         * - Integer sampling (AdvancedTextureOps)
         *   - Trivial Vulkan catch-up. Requires implementing border colors as well.
         */
        if (device->d3d12_caps.max_shader_model == D3D_SHADER_MODEL_6_6 && ((
                device->device_info.shader_maximal_reconvergence_features.shaderMaximalReconvergence &&
                device->device_info.shader_quad_control_features.shaderQuadControl) ||
                (vkd3d_config_flags & VKD3D_CONFIG_FLAG_ENABLE_EXPERIMENTAL_FEATURES)))
        {
            /* Helper lanes in wave ops behavior appears to work as intended on NV and RADV.
             * Technically needs an extension to *guarantee* this behavior however ... */
            INFO("Enabling support for SM 6.7.\n");
            device->d3d12_caps.max_shader_model = D3D_SHADER_MODEL_6_7;
        }

        /* SM6.8 adds:
         * - SV_StartInstanceLocation / SV_StartVertexLocation (required)
         *   - Trivially maps to BaseVertex and BaseInstance, respectively
         * - WaveSizeRange (required)
         *   - Completely replaces WaveSize at the DXIL level
         *   - Specifies a range of subgroup sizes that the shader can operate
         *     with, as well as a preferred subgroup size.
         * - Expanded Comparison Sampling
         *   - Basically Grad/Bias operands for Dref instructions
         * - Work graphs
         *   - uhh...
         */
        if (device->d3d12_caps.max_shader_model == D3D_SHADER_MODEL_6_7)
        {
            INFO("Enabling support for SM 6.8.\n");
            device->d3d12_caps.max_shader_model = D3D_SHADER_MODEL_6_8;
        }
    }
    else
    {
        device->d3d12_caps.max_shader_model = D3D_SHADER_MODEL_5_1;
        TRACE("Enabling support for SM 5.1.\n");
    }
}

static void d3d12_device_caps_override_application(struct d3d12_device *device)
{
    /* Some games rely on certain features to be exposed before they let the primary feature
     * be exposed. */
    switch (vkd3d_application_feature_override)
    {
        case VKD3D_APPLICATION_FEATURE_OVERRIDE_PROMOTE_DXR_TO_ULTIMATE:
            if (device->d3d12_caps.options5.RaytracingTier >= D3D12_RAYTRACING_TIER_1_0)
            {
                device->d3d12_caps.options7.MeshShaderTier = D3D12_MESH_SHADER_TIER_1;
                device->d3d12_caps.options7.SamplerFeedbackTier = D3D12_SAMPLER_FEEDBACK_TIER_1_0;
                INFO("DXR enabled. Application also requires Mesh/Sampler feedback to be exposed (but unused). "
                     "Enabling these features automatically.\n");
            }
            break;

        case VKD3D_APPLICATION_FEATURE_NO_DEFAULT_DXR_ON_DECK:
            /* For games which automatically enable RT even on Deck, leading to very poor performance by default. */
            if (d3d12_device_is_steam_deck(device) && !(vkd3d_config_flags & VKD3D_CONFIG_FLAG_DXR))
            {
                INFO("Disabling automatic enablement of DXR on Deck.\n");
                device->d3d12_caps.options5.RaytracingTier = D3D12_RAYTRACING_TIER_NOT_SUPPORTED;
            }
            break;

        case VKD3D_APPLICATION_FEATURE_LIMIT_DXR_1_0:
            if (device->d3d12_caps.options5.RaytracingTier > D3D12_RAYTRACING_TIER_1_0)
            {
                INFO("Limiting reported DXR tier to 1.0.\n");
                device->d3d12_caps.options5.RaytracingTier = D3D12_RAYTRACING_TIER_1_0;
            }
            break;

        default:
            break;
    }
}

static void d3d12_device_caps_override(struct d3d12_device *device)
{
    D3D_FEATURE_LEVEL fl_override = (D3D_FEATURE_LEVEL)0;
    struct d3d12_caps *caps = &device->d3d12_caps;
    char fl_string[VKD3D_PATH_MAX];
    unsigned int i;

    static const struct
    {
        const char *string;
        D3D_FEATURE_LEVEL feature_level;
    }
    feature_levels[] =
    {
        { "11_0", D3D_FEATURE_LEVEL_11_0 },
        { "11_1", D3D_FEATURE_LEVEL_11_1 },
        { "12_0", D3D_FEATURE_LEVEL_12_0 },
        { "12_1", D3D_FEATURE_LEVEL_12_1 },
        { "12_2", D3D_FEATURE_LEVEL_12_2 },
    };

    if (!vkd3d_get_env_var("VKD3D_FEATURE_LEVEL", fl_string, sizeof(fl_string)))
        return;

    for (i = 0; i < ARRAY_SIZE(feature_levels); i++)
    {
        if (!strcmp(fl_string, feature_levels[i].string))
        {
            fl_override = feature_levels[i].feature_level;
            break;
        }
    }

    if (!fl_override)
    {
        WARN("Unrecognized feature level %s.\n", fl_string);
        return;
    }

    if (fl_override >= D3D_FEATURE_LEVEL_11_1)
        caps->options.OutputMergerLogicOp = TRUE;

    if (fl_override >= D3D_FEATURE_LEVEL_12_0)
    {
        caps->options.TiledResourcesTier = max(caps->options.TiledResourcesTier, D3D12_TILED_RESOURCES_TIER_2);
        caps->options.ResourceBindingTier = max(caps->options.ResourceBindingTier, D3D12_RESOURCE_BINDING_TIER_2);
        caps->max_shader_model = max(caps->max_shader_model, D3D_SHADER_MODEL_6_0);
        caps->options.TypedUAVLoadAdditionalFormats = TRUE;
    }

    if (fl_override >= D3D_FEATURE_LEVEL_12_1)
    {
        caps->options.ROVsSupported = TRUE;
        caps->options.ConservativeRasterizationTier = max(caps->options.ConservativeRasterizationTier, D3D12_CONSERVATIVE_RASTERIZATION_TIER_1);
    }

    if (fl_override >= D3D_FEATURE_LEVEL_12_2)
    {
        caps->options5.RaytracingTier = max(caps->options5.RaytracingTier, D3D12_RAYTRACING_TIER_1_1);
        caps->options6.VariableShadingRateTier = max(caps->options6.VariableShadingRateTier, D3D12_VARIABLE_SHADING_RATE_TIER_1);
        caps->options.ResourceBindingTier = max(caps->options.ResourceBindingTier, D3D12_RESOURCE_BINDING_TIER_3);
        caps->options.TiledResourcesTier = max(caps->options.TiledResourcesTier, D3D12_TILED_RESOURCES_TIER_3);
        caps->options.ConservativeRasterizationTier = max(caps->options.ConservativeRasterizationTier, D3D12_CONSERVATIVE_RASTERIZATION_TIER_3);
        caps->max_shader_model = max(caps->max_shader_model, D3D_SHADER_MODEL_6_5);
        caps->options7.MeshShaderTier = max(caps->options7.MeshShaderTier, D3D12_MESH_SHADER_TIER_1);
        caps->options7.SamplerFeedbackTier = max(caps->options7.SamplerFeedbackTier, D3D12_SAMPLER_FEEDBACK_TIER_1_0);
    }

    caps->max_feature_level = fl_override;
    WARN("Overriding feature level: %#x.\n", fl_override);
}

static void d3d12_device_caps_init(struct d3d12_device *device)
{
    d3d12_device_caps_init_shader_model(device);
    d3d12_device_caps_shader_model_override(device);

    d3d12_device_caps_init_feature_options(device);
    d3d12_device_caps_init_feature_options1(device);
    d3d12_device_caps_init_feature_options2(device);
    d3d12_device_caps_init_feature_options3(device);
    d3d12_device_caps_init_feature_options4(device);
    d3d12_device_caps_init_feature_options5(device);
    d3d12_device_caps_init_feature_options6(device);
    d3d12_device_caps_init_feature_options7(device);
    d3d12_device_caps_init_feature_options8(device);
    d3d12_device_caps_init_feature_options9(device);
    d3d12_device_caps_init_feature_options10(device);
    d3d12_device_caps_init_feature_options11(device);
    d3d12_device_caps_init_feature_options12(device);
    d3d12_device_caps_init_feature_options13(device);
    d3d12_device_caps_init_feature_options14(device);
    d3d12_device_caps_init_feature_options15(device);
    d3d12_device_caps_init_feature_options16(device);
    d3d12_device_caps_init_feature_options17(device);
    d3d12_device_caps_init_feature_options18(device);
    d3d12_device_caps_init_feature_options19(device);
    d3d12_device_caps_init_feature_options20(device);
    d3d12_device_caps_init_feature_options21(device);
    d3d12_device_caps_init_feature_level(device);

    d3d12_device_caps_override(device);
    d3d12_device_caps_override_application(device);
}

static void vkd3d_init_shader_extensions(struct d3d12_device *device)
{
    bool allow_denorm_control;
    device->vk_info.shader_extension_count = 0;

    device->vk_info.shader_extensions[device->vk_info.shader_extension_count++] =
            VKD3D_SHADER_TARGET_EXTENSION_SPV_KHR_INTEGER_DOT_PRODUCT;
    device->vk_info.shader_extensions[device->vk_info.shader_extension_count++] =
            VKD3D_SHADER_TARGET_EXTENSION_SPV_EXT_DEMOTE_TO_HELPER_INVOCATION;

    if (d3d12_device_determine_additional_typed_uav_support(device))
    {
        device->vk_info.shader_extensions[device->vk_info.shader_extension_count++] =
                VKD3D_SHADER_TARGET_EXTENSION_READ_STORAGE_IMAGE_WITHOUT_FORMAT;
    }

    if (device->device_info.ray_tracing_pipeline_features.rayTraversalPrimitiveCulling)
    {
        device->vk_info.shader_extensions[device->vk_info.shader_extension_count++] =
                VKD3D_SHADER_TARGET_EXTENSION_RAY_TRACING_PRIMITIVE_CULLING;
    }

    if (device->device_info.vulkan_1_2_features.scalarBlockLayout)
    {
        device->vk_info.shader_extensions[device->vk_info.shader_extension_count++] =
                VKD3D_SHADER_TARGET_EXTENSION_SCALAR_BLOCK_LAYOUT;

        if (device->device_info.properties2.properties.vendorID == VKD3D_VENDOR_ID_AMD)
        {
            /* Raw load-store instructions on AMD are bounds checked correctly per component.
             * In other cases, we must be careful when emitting byte address buffers and block
             * any attempt to vectorize vec3.
             * We can still vectorize vec3 structured buffers however as long as SCALAR_BLOCK_LAYOUT
             * is supported. */
            device->vk_info.shader_extensions[device->vk_info.shader_extension_count++] =
                    VKD3D_SHADER_TARGET_EXTENSION_ASSUME_PER_COMPONENT_SSBO_ROBUSTNESS;
        }
    }

    if (device->device_info.barycentric_features_khr.fragmentShaderBarycentric)
    {
        device->vk_info.shader_extensions[device->vk_info.shader_extension_count++] =
                VKD3D_SHADER_TARGET_EXTENSION_BARYCENTRIC_KHR;
    }

    if (device->device_info.compute_shader_derivatives_features_nv.computeDerivativeGroupLinear)
    {
        device->vk_info.shader_extensions[device->vk_info.shader_extension_count++] =
                VKD3D_SHADER_TARGET_EXTENSION_COMPUTE_SHADER_DERIVATIVES_NV;
    }

    if (device->d3d12_caps.options4.Native16BitShaderOpsSupported &&
            (device->device_info.vulkan_1_2_properties.driverID == VK_DRIVER_ID_MESA_RADV ||
                    (vkd3d_config_flags & VKD3D_CONFIG_FLAG_FORCE_NATIVE_FP16)))
    {
        /* Native FP16 is buggy on NV for now. */
        device->vk_info.shader_extensions[device->vk_info.shader_extension_count++] =
                VKD3D_SHADER_TARGET_EXTENSION_MIN_PRECISION_IS_NATIVE_16BIT;
    }

    /* NV driver implies denorm preserve by default in FP16 and 64, but there's an issue where
     * the explicit denorm preserve state spills into FP32 even when we explicitly want FTZ for FP32.
     * Denorm preserve is only exposed on FP16 on this implementation,
     * so it's technically in-spec to do this,
     * but the only way we can make NV pass our tests is to *not* emit anything at all for 16 and 64. */
    allow_denorm_control =
            device->device_info.vulkan_1_2_properties.driverID != VK_DRIVER_ID_NVIDIA_PROPRIETARY ||
            (vkd3d_config_flags & VKD3D_CONFIG_FLAG_SKIP_DRIVER_WORKAROUNDS);

    if (device->device_info.vulkan_1_2_properties.denormBehaviorIndependence !=
            VK_SHADER_FLOAT_CONTROLS_INDEPENDENCE_NONE &&
            allow_denorm_control)
    {
        if (device->device_info.vulkan_1_2_properties.shaderDenormPreserveFloat16)
        {
            device->vk_info.shader_extensions[device->vk_info.shader_extension_count++] =
                    VKD3D_SHADER_TARGET_EXTENSION_SUPPORT_FP16_DENORM_PRESERVE;
        }

        if (device->device_info.vulkan_1_2_properties.shaderDenormPreserveFloat64)
        {
            device->vk_info.shader_extensions[device->vk_info.shader_extension_count++] =
                    VKD3D_SHADER_TARGET_EXTENSION_SUPPORT_FP64_DENORM_PRESERVE;
        }
    }

    if (device->vk_info.NV_shader_subgroup_partitioned &&
            (device->device_info.vulkan_1_1_properties.subgroupSupportedOperations & VK_SUBGROUP_FEATURE_PARTITIONED_BIT_NV))
    {
        device->vk_info.shader_extensions[device->vk_info.shader_extension_count++] =
                VKD3D_SHADER_TARGET_EXTENSION_SUPPORT_SUBGROUP_PARTITIONED_NV;
    }

    if (device->device_info.shader_maximal_reconvergence_features.shaderMaximalReconvergence &&
            device->device_info.shader_quad_control_features.shaderQuadControl)
    {
        device->vk_info.shader_extensions[device->vk_info.shader_extension_count++] =
                VKD3D_SHADER_TARGET_EXTENSION_QUAD_CONTROL_RECONVERGENCE;
    }

    if (device->device_info.raw_access_chains_nv.shaderRawAccessChains)
    {
        device->vk_info.shader_extensions[device->vk_info.shader_extension_count++] =
                VKD3D_SHADER_TARGET_EXTENSION_RAW_ACCESS_CHAINS_NV;
    }
}

static void vkd3d_compute_shader_interface_key(struct d3d12_device *device)
{
    /* This key needs to hold all state which could potentially affect shader compilation.
     * We may generate different SPIR-V based on the bindless state flags.
     * The bindless states are affected by various flags. */
    unsigned int i;
    uint64_t key;

    key = hash_fnv1_init();

    /* Technically, any changes in vkd3d-shader will be reflected in the vkd3d-proton Git hash,
     * but it is useful to be able to modify the internal revision while developing since
     * we have no mechanism for emitting dirty Git revisions. */
    key = hash_fnv1_iterate_u64(key, vkd3d_shader_get_revision());
    key = hash_fnv1_iterate_u32(key, device->device_info.vulkan_1_3_properties.minSubgroupSize);
    key = hash_fnv1_iterate_u32(key, device->device_info.vulkan_1_3_properties.maxSubgroupSize);
    key = hash_fnv1_iterate_u32(key, device->bindless_state.flags);
    key = hash_fnv1_iterate_u32(key, device->bindless_state.cbv_srv_uav_count);
    key = hash_fnv1_iterate_u32(key, device->bindless_state.set_count);
    for (i = 0; i < device->bindless_state.set_count; i++)
    {
        key = hash_fnv1_iterate_u32(key, device->bindless_state.set_info[i].flags);
        key = hash_fnv1_iterate_u32(key, device->bindless_state.set_info[i].binding_index);
        key = hash_fnv1_iterate_u32(key, device->bindless_state.set_info[i].set_index);
        key = hash_fnv1_iterate_u32(key, device->bindless_state.set_info[i].heap_type);
        key = hash_fnv1_iterate_u32(key, device->bindless_state.set_info[i].vk_descriptor_type);
    }

    if (d3d12_device_use_embedded_mutable_descriptors(device))
    {
        /* Will affect shaders which use raw VA descriptors like RTAS, UAV counters and local root signatures. */
        key = hash_fnv1_iterate_u32(key, device->bindless_state.descriptor_buffer_cbv_srv_uav_size);
        /* Will affect shaders which use local root signatures. */
        key = hash_fnv1_iterate_u32(key, device->bindless_state.descriptor_buffer_sampler_size);
    }

    key = hash_fnv1_iterate_u32(key, vkd3d_shader_quirk_info.global_quirks);
    key = hash_fnv1_iterate_u32(key, vkd3d_shader_quirk_info.default_quirks);
    key = hash_fnv1_iterate_u32(key, vkd3d_shader_quirk_info.num_hashes);
    /* If apps attempt to use the same shader cache with different executables, we might end up with different
     * quirk tables due to app workarounds, so hash that too. */
    for (i = 0; i < vkd3d_shader_quirk_info.num_hashes; i++)
    {
        key = hash_fnv1_iterate_u64(key, vkd3d_shader_quirk_info.hashes[i].shader_hash);
        key = hash_fnv1_iterate_u32(key, vkd3d_shader_quirk_info.hashes[i].quirks);
    }

    for (i = 0; i < device->vk_info.shader_extension_count; i++)
        key = hash_fnv1_iterate_u32(key, device->vk_info.shader_extensions[i]);

    if (vkd3d_config_flags & VKD3D_CONFIG_FLAG_DRIVER_VERSION_SENSITIVE_SHADERS)
    {
        key = hash_fnv1_iterate_u32(key, device->device_info.vulkan_1_2_properties.driverID);
        key = hash_fnv1_iterate_u32(key, device->device_info.properties2.properties.driverVersion);
    }

    device->shader_interface_key = key;
}

static bool d3d12_device_supports_feature_level(struct d3d12_device *device, D3D_FEATURE_LEVEL feature_level)
{
    return feature_level <= device->d3d12_caps.max_feature_level;
}

static void d3d12_device_replace_vtable(struct d3d12_device *device)
{
    /* Don't bother replacing the vtable unless we have to. */

    if (vkd3d_descriptor_debug_active_qa_checks())
        return;

#ifdef VKD3D_ENABLE_PROFILING
    /* For now, we don't do vtable variant shenanigans for profiled devices.
     * This can be fixed, but it's not that important at this time. */
    if (vkd3d_uses_profiling())
        return;
#endif

    /* Add special optimized paths that are tailored for known configurations.
     * If we don't find any, fall back to the generic path
     * (which is still very fast, but every nanosecond counts in these functions). */

    /* Don't bother modifying CopyDescriptors path, its main overhead is chasing other pointers anyway,
     * and that code path handles embedded mutable descriptors. */

    if (d3d12_device_use_embedded_mutable_descriptors(device))
    {
        if ((device->bindless_state.flags & VKD3D_BINDLESS_MUTABLE_EMBEDDED_PACKED_METADATA) &&
                device->bindless_state.descriptor_buffer_cbv_srv_uav_size == 64 &&
                device->bindless_state.descriptor_buffer_sampler_size == 16)
        {
            device->ID3D12Device_iface.lpVtbl = &d3d12_device_vtbl_embedded_64_16_packed;
        }
        else if (!(device->bindless_state.flags & VKD3D_BINDLESS_MUTABLE_EMBEDDED_PACKED_METADATA) &&
                device->bindless_state.descriptor_buffer_cbv_srv_uav_size == 32 &&
                device->bindless_state.descriptor_buffer_sampler_size == 16)
        {
            device->ID3D12Device_iface.lpVtbl = &d3d12_device_vtbl_embedded_32_16_planar;
        }
        else
        {
            device->ID3D12Device_iface.lpVtbl = &d3d12_device_vtbl_embedded_generic;
        }
    }
    else if (d3d12_device_uses_descriptor_buffers(device))
    {
        /* Matches NVIDIA on Turing+.
         * Only attempt to optimize the copy itself by avoid various indirections. */
        if (device->device_info.mutable_descriptor_features.mutableDescriptorType &&
                !(device->bindless_state.flags & VKD3D_BINDLESS_MUTABLE_TYPE_RAW_SSBO) &&
                device->bindless_state.descriptor_buffer_cbv_srv_uav_size == 16 &&
                device->device_info.descriptor_buffer_properties.robustStorageBufferDescriptorSize == 16 &&
                device->bindless_state.descriptor_buffer_sampler_size == 4)
        {
            device->ID3D12Device_iface.lpVtbl = &d3d12_device_vtbl_descriptor_buffer_16_16_4;
        }
        else if (device->device_info.mutable_descriptor_features.mutableDescriptorType &&
                !(device->bindless_state.flags & VKD3D_BINDLESS_MUTABLE_TYPE_RAW_SSBO) &&
                device->bindless_state.descriptor_buffer_cbv_srv_uav_size == 64 &&
                device->device_info.descriptor_buffer_properties.robustStorageBufferDescriptorSize == 64 &&
                device->bindless_state.descriptor_buffer_sampler_size == 32)
        {
            /* Matches Intel Arc on ANV. */
            device->ID3D12Device_iface.lpVtbl = &d3d12_device_vtbl_descriptor_buffer_64_64_32;
        }
    }
}

extern CONST_VTBL struct ID3D12DeviceExt1Vtbl d3d12_device_vkd3d_ext_vtbl;
extern CONST_VTBL struct ID3D12DXVKInteropDevice1Vtbl d3d12_dxvk_interop_device_vtbl;
extern CONST_VTBL struct ID3DLowLatencyDeviceVtbl d3d_low_latency_device_vtbl;

static void vkd3d_scratch_pool_init(struct d3d12_device *device)
{
    unsigned int i;

    for (i = 0; i < VKD3D_SCRATCH_POOL_KIND_COUNT; i++)
    {
        device->scratch_pools[i].block_size = VKD3D_SCRATCH_BUFFER_SIZE_DEFAULT;
        device->scratch_pools[i].scratch_buffer_size = VKD3D_SCRATCH_BUFFER_COUNT_DEFAULT;
    }

    if ((vkd3d_config_flags & VKD3D_CONFIG_FLAG_REQUIRES_COMPUTE_INDIRECT_TEMPLATES) &&
            device->device_info.device_generated_commands_compute_features_nv.deviceGeneratedCompute &&
            device->device_info.vulkan_1_2_properties.driverID == VK_DRIVER_ID_NVIDIA_PROPRIETARY)
    {
        /* DGCC preprocess buffers are gigantic on NV. Starfield requires 27 MB for 4096 dispatches ... */
        device->scratch_pools[VKD3D_SCRATCH_POOL_KIND_INDIRECT_PREPROCESS].block_size =
                VKD3D_SCRATCH_BUFFER_SIZE_DGCC_PREPROCESS_NV;
    }

    /* DGC tends to be pretty spammy with indirect buffers.
     * Tuned for Starfield which is the "worst case scenario" so far. */
    device->scratch_pools[VKD3D_SCRATCH_POOL_KIND_INDIRECT_PREPROCESS].scratch_buffer_size =
            VKD3D_SCRATCH_BUFFER_COUNT_INDIRECT_PREPROCESS;
}

static HRESULT d3d12_device_init(struct d3d12_device *device,
        struct vkd3d_instance *instance, const struct vkd3d_device_create_info *create_info)
{
    const struct vkd3d_vk_device_procs *vk_procs;
    HRESULT hr;
    int rc;

#ifdef VKD3D_ENABLE_PROFILING
    if (vkd3d_uses_profiling())
        device->ID3D12Device_iface.lpVtbl = &d3d12_device_vtbl_profiled;
    else
        device->ID3D12Device_iface.lpVtbl = &d3d12_device_vtbl_default;
#else
    device->ID3D12Device_iface.lpVtbl = &d3d12_device_vtbl_default;
#endif

    device->refcount = 1;

    vkd3d_instance_incref(device->vkd3d_instance = instance);
    device->vk_info = instance->vk_info;
    device->vk_info.extension_count = 0;
    device->vk_info.extension_names = NULL;

    device->adapter_luid = create_info->adapter_luid;
    device->removed_reason = S_OK;

    device->vk_device = VK_NULL_HANDLE;

    if ((rc = pthread_mutex_init(&device->mutex, NULL)))
    {
        ERR("Failed to initialize mutex, error %d.\n", rc);
        hr = hresult_from_errno(rc);
        goto out_free_instance;
    }

    if ((rc = pthread_mutex_init(&device->global_submission_mutex, NULL)))
    {
        ERR("Failed to initialize mutex, error %d.\n", rc);
        hr = hresult_from_errno(rc);
        goto out_free_mutex;
    }

    spinlock_init(&device->low_latency_swapchain_spinlock);

    device->ID3D12DeviceExt_iface.lpVtbl = &d3d12_device_vkd3d_ext_vtbl;
    device->ID3D12DXVKInteropDevice_iface.lpVtbl = &d3d12_dxvk_interop_device_vtbl;
    device->ID3DLowLatencyDevice_iface.lpVtbl = &d3d_low_latency_device_vtbl;

    if ((rc = rwlock_init(&device->vertex_input_lock)))
    {
        hr = hresult_from_errno(rc);
        goto out_free_global_submission_mutex;
    }

    if ((rc = rwlock_init(&device->fragment_output_lock)))
    {
        hr = hresult_from_errno(rc);
        goto out_free_vertex_input_lock;
    }

    if (FAILED(hr = vkd3d_create_vk_device(device, create_info)))
        goto out_free_fragment_output_lock;

    if (FAILED(hr = vkd3d_private_store_init(&device->private_store)))
        goto out_free_vk_resources;

    if (FAILED(hr = vkd3d_memory_transfer_queue_init(&device->memory_transfers, device)))
        goto out_free_private_store;

    if (FAILED(hr = vkd3d_memory_allocator_init(&device->memory_allocator, device)))
        goto out_free_memory_transfers;

    if (FAILED(hr = vkd3d_init_format_info(device)))
        goto out_free_memory_allocator;

    if (FAILED(hr = vkd3d_memory_info_init(&device->memory_info, device)))
        goto out_cleanup_format_info;

    if (FAILED(hr = vkd3d_global_descriptor_buffer_init(&device->global_descriptor_buffer, device)))
        goto out_cleanup_memory_info;

    if (FAILED(hr = vkd3d_bindless_state_init(&device->bindless_state, device)))
        goto out_cleanup_global_descriptor_buffer;

    if (FAILED(hr = vkd3d_view_map_init(&device->sampler_map)))
        goto out_cleanup_bindless_state;

    if (FAILED(hr = vkd3d_sampler_state_init(&device->sampler_state, device)))
        goto out_cleanup_view_map;

    if (FAILED(hr = vkd3d_meta_ops_init(&device->meta_ops, device)))
        goto out_cleanup_sampler_state;

    if (FAILED(hr = vkd3d_shader_debug_ring_init(&device->debug_ring, device)))
        goto out_cleanup_meta_ops;

    if (FAILED(hr = vkd3d_queue_timeline_trace_init(&device->queue_timeline_trace, device)))
        goto out_cleanup_debug_ring;

    if (FAILED(hr = vkd3d_address_binding_tracker_init(&device->address_binding_tracker, device)))
        goto out_cleanup_queue_timeline_trace;

    vkd3d_scratch_pool_init(device);

#ifdef VKD3D_ENABLE_BREADCRUMBS
    vkd3d_breadcrumb_tracer_init_barrier_hashes(&device->breadcrumb_tracer);
    if (vkd3d_config_flags & VKD3D_CONFIG_FLAG_BREADCRUMBS)
    {
        if (FAILED(hr = vkd3d_breadcrumb_tracer_init(&device->breadcrumb_tracer, device)))
        {
            vkd3d_breadcrumb_tracer_cleanup_barrier_hashes(&device->breadcrumb_tracer);
            goto out_cleanup_address_binding_tracker;
        }
    }
#endif

    if (vkd3d_descriptor_debug_active_qa_checks())
    {
        if (FAILED(hr = vkd3d_descriptor_debug_alloc_global_info(&device->descriptor_qa_global_info,
                VKD3D_DESCRIPTOR_DEBUG_DEFAULT_NUM_COOKIES, device)))
            goto out_cleanup_breadcrumb_tracer;
    }

    hash_map_init(&device->vertex_input_pipelines,
            vkd3d_vertex_input_pipeline_desc_hash,
            vkd3d_vertex_input_pipeline_desc_compare,
            sizeof(struct vkd3d_vertex_input_pipeline));

    hash_map_init(&device->fragment_output_pipelines,
            vkd3d_fragment_output_pipeline_desc_hash,
            vkd3d_fragment_output_pipeline_desc_compare,
            sizeof(struct vkd3d_fragment_output_pipeline));

    if ((device->parent = create_info->parent))
        IUnknown_AddRef(device->parent);

    d3d12_device_caps_init(device);

    vkd3d_init_shader_extensions(device);
    vkd3d_compute_shader_interface_key(device);

    /* Make sure all extensions and shader interface keys are computed. */
    if (FAILED(hr = vkd3d_pipeline_library_init_disk_cache(&device->disk_cache, device)))
        goto out_cleanup_descriptor_qa_global_info;

    d3d12_device_replace_vtable(device);

#ifdef VKD3D_ENABLE_RENDERDOC
    if (vkd3d_renderdoc_active() && vkd3d_renderdoc_global_capture_enabled())
        vkd3d_renderdoc_begin_capture(device->vkd3d_instance->vk_instance);
#endif

    return S_OK;

out_cleanup_descriptor_qa_global_info:
    vkd3d_descriptor_debug_free_global_info(device->descriptor_qa_global_info, device);
out_cleanup_breadcrumb_tracer:
#ifdef VKD3D_ENABLE_BREADCRUMBS
    if (vkd3d_config_flags & VKD3D_CONFIG_FLAG_BREADCRUMBS)
        vkd3d_breadcrumb_tracer_cleanup(&device->breadcrumb_tracer, device);
out_cleanup_address_binding_tracker:
#endif
    vkd3d_address_binding_tracker_cleanup(&device->address_binding_tracker, device);
out_cleanup_queue_timeline_trace:
    vkd3d_queue_timeline_trace_cleanup(&device->queue_timeline_trace);
out_cleanup_debug_ring:
    vkd3d_shader_debug_ring_cleanup(&device->debug_ring, device);
out_cleanup_meta_ops:
    vkd3d_meta_ops_cleanup(&device->meta_ops, device);
out_cleanup_sampler_state:
    vkd3d_sampler_state_cleanup(&device->sampler_state, device);
out_cleanup_view_map:
    vkd3d_view_map_destroy(&device->sampler_map, device);
out_cleanup_bindless_state:
    vkd3d_bindless_state_cleanup(&device->bindless_state, device);
out_cleanup_global_descriptor_buffer:
    vkd3d_global_descriptor_buffer_cleanup(&device->global_descriptor_buffer, device);
out_cleanup_memory_info:
    vkd3d_memory_info_cleanup(&device->memory_info, device);
out_cleanup_format_info:
    vkd3d_cleanup_format_info(device);
out_free_memory_allocator:
    vkd3d_memory_allocator_cleanup(&device->memory_allocator, device);
out_free_memory_transfers:
    vkd3d_memory_transfer_queue_cleanup(&device->memory_transfers);
out_free_private_store:
    vkd3d_private_store_destroy(&device->private_store);
out_free_vk_resources:
    d3d12_device_destroy_vkd3d_queues(device);
    vk_procs = &device->vk_procs;
    VK_CALL(vkDestroyDevice(device->vk_device, NULL));
out_free_instance:
    vkd3d_instance_decref(device->vkd3d_instance);
out_free_fragment_output_lock:
    rwlock_destroy(&device->fragment_output_lock);
out_free_vertex_input_lock:
    rwlock_destroy(&device->vertex_input_lock);
out_free_global_submission_mutex:
    pthread_mutex_destroy(&device->global_submission_mutex);
out_free_mutex:
    pthread_mutex_destroy(&device->mutex);
    return hr;
}

bool d3d12_device_validate_shader_meta(struct d3d12_device *device, const struct vkd3d_shader_meta *meta)
{
    if ((meta->flags & VKD3D_SHADER_META_FLAG_USES_NATIVE_16BIT_OPERATIONS) &&
            !device->d3d12_caps.options4.Native16BitShaderOpsSupported)
    {
        WARN("Attempting to use 16-bit operations in shader %016"PRIx64", but this is not supported.\n", meta->hash);
        return false;
    }

    if ((meta->flags & VKD3D_SHADER_META_FLAG_USES_FP64) && !device->d3d12_caps.options.DoublePrecisionFloatShaderOps)
    {
        WARN("Attempting to use FP64 operations in shader %016"PRIx64", but this is not supported.\n", meta->hash);
        return false;
    }

    if ((meta->flags & VKD3D_SHADER_META_FLAG_USES_INT64) && !device->d3d12_caps.options1.Int64ShaderOps)
    {
        WARN("Attempting to use Int64 operations in shader %016"PRIx64", but this is not supported.\n", meta->hash);
        return false;
    }

    /* This check isn't 100% precise since we cannot distinguish these individual features,
     * but allow it if one of the 64-bit atomic features is supported. */
    if ((meta->flags & VKD3D_SHADER_META_FLAG_USES_INT64_ATOMICS) &&
            !device->d3d12_caps.options9.AtomicInt64OnGroupSharedSupported &&
            !device->d3d12_caps.options11.AtomicInt64OnDescriptorHeapResourceSupported &&
            !device->d3d12_caps.options9.AtomicInt64OnTypedResourceSupported)
    {
        WARN("Attempting to use Int64Atomic operations in shader %016"PRIx64", but this is not supported.\n", meta->hash);
        return false;
    }

    if ((meta->flags & VKD3D_SHADER_META_FLAG_USES_INT64_ATOMICS_IMAGE) &&
            !device->device_info.shader_image_atomic_int64_features.shaderImageInt64Atomics)
    {
        WARN("Attempting to use typed Int64Atomic operations in shader %016"PRIx64", but this is not supported.\n", meta->hash);
        return false;
    }

    if ((meta->flags & VKD3D_SHADER_META_FLAG_USES_FRAGMENT_BARYCENTRIC) &&
            !device->d3d12_caps.options3.BarycentricsSupported)
    {
        WARN("Attempting to use barycentrics in shader %016"PRIx64", but this is not supported.\n", meta->hash);
        return false;
    }

    if ((meta->flags & VKD3D_SHADER_META_FLAG_USES_STENCIL_EXPORT) &&
            !device->d3d12_caps.options.PSSpecifiedStencilRefSupported)
    {
        WARN("Attempting to use stencil reference in shader %016"PRIx64", but this is not supported.\n", meta->hash);
        return false;
    }

    if ((meta->flags & VKD3D_SHADER_META_FLAG_USES_FRAGMENT_FULLY_COVERED) &&
            device->d3d12_caps.options.ConservativeRasterizationTier < D3D12_CONSERVATIVE_RASTERIZATION_TIER_3)
    {
        WARN("Attempting to use fragment fully covered in shader %016"PRIx64", but this requires conservative raster tier 3.\n", meta->hash);
        return false;
    }

    /* From Vulkan 1.2 promotion of the extension:
     * Enabling both features is equivalent to enabling the VK_EXT_shader_viewport_index_layer extension. */
    if ((meta->flags & VKD3D_SHADER_META_FLAG_USES_SHADER_VIEWPORT_INDEX_LAYER) &&
            (!device->device_info.vulkan_1_2_features.shaderOutputLayer ||
                    !device->device_info.vulkan_1_2_features.shaderOutputViewportIndex))
    {
        WARN("Attempting to use shader viewport index layer in shader %016"PRIx64", but this requires VK_EXT_shader_viewport_index_layer.\n", meta->hash);
        return false;
    }

    if ((meta->flags & VKD3D_SHADER_META_FLAG_USES_SPARSE_RESIDENCY) &&
            device->d3d12_caps.options.TiledResourcesTier < D3D12_TILED_RESOURCES_TIER_2)
    {
        WARN("Attempting to use sparse residency query in shader %016"PRIx64", but this requires sparse tier 2.\n", meta->hash);
        return false;
    }

    if ((meta->flags & VKD3D_SHADER_META_FLAG_USES_RASTERIZER_ORDERED_VIEWS) &&
            !device->d3d12_caps.options.ROVsSupported)
    {
        WARN("Attempting to use rasterizer ordered views in shader %016"PRIx64", but this requires capability to be supported.\n", meta->hash);
        return false;
    }

    if (meta->cs_wave_size_min)
    {
        const struct vkd3d_physical_device_info *info = &device->device_info;

        if (!d3d12_device_supports_required_subgroup_size_for_stage(device, VK_SHADER_STAGE_COMPUTE_BIT))
        {
            ERR("Required subgroup size control features are not supported for SM 6.6 WaveSize.\n");
            return false;
        }

        if (meta->cs_wave_size_min > info->vulkan_1_3_properties.maxSubgroupSize ||
                meta->cs_wave_size_max < info->vulkan_1_3_properties.minSubgroupSize)
        {
            ERR("Required WaveSize range [%u, %u], but supported range is [%u, %u].\n",
                    meta->cs_wave_size_min, meta->cs_wave_size_max,
                    info->vulkan_1_3_properties.minSubgroupSize,
                    info->vulkan_1_3_properties.maxSubgroupSize);
            return false;
        }
    }

    return true;
}

HRESULT d3d12_device_create(struct vkd3d_instance *instance,
        const struct vkd3d_device_create_info *create_info, struct d3d12_device **device)
{
    struct d3d12_device *object;
    HRESULT hr;

    pthread_mutex_lock(&d3d12_device_map_mutex);
    if ((object = d3d12_find_device_singleton(create_info->adapter_luid)))
    {
        TRACE("Returned existing singleton device %p.\n", object);

        d3d12_device_add_ref(*device = object);
        pthread_mutex_unlock(&d3d12_device_map_mutex);
        return S_OK;
    }

    if (!(object = vkd3d_malloc_aligned(sizeof(*object), 64)))
    {
        pthread_mutex_unlock(&d3d12_device_map_mutex);
        return E_OUTOFMEMORY;
    }

    memset(object, 0, sizeof(*object));

    if (FAILED(hr = d3d12_device_init(object, instance, create_info)))
    {
        vkd3d_free_aligned(object);
        pthread_mutex_unlock(&d3d12_device_map_mutex);
        return hr;
    }

    if (!d3d12_device_supports_feature_level(object, create_info->minimum_feature_level))
    {
        WARN("Feature level %#x is not supported.\n", create_info->minimum_feature_level);
        d3d12_device_destroy(object);
        vkd3d_free_aligned(object);
        pthread_mutex_unlock(&d3d12_device_map_mutex);
        return E_INVALIDARG;
    }

    TRACE("Created device %p.\n", object);

    d3d12_add_device_singleton(object, create_info->adapter_luid);

    pthread_mutex_unlock(&d3d12_device_map_mutex);

    *device = object;

    return S_OK;
}

void d3d12_device_report_fault(struct d3d12_device *device)
{
    const struct vkd3d_vk_device_procs *vk_procs = &device->vk_procs;
    static pthread_mutex_t report_lock = PTHREAD_MUTEX_INITIALIZER;
    VkDeviceFaultCountsEXT fault_counts;
    VkDeviceFaultInfoEXT fault_info;
    static bool reported = false;
    VkResult vr;
    uint32_t i;

    d3d12_device_mark_as_removed(device, DXGI_ERROR_DEVICE_REMOVED, "VK_ERROR_DEVICE_LOST");

    if (!device->device_info.fault_features.deviceFault)
        return;

    fault_counts.sType = VK_STRUCTURE_TYPE_DEVICE_FAULT_COUNTS_EXT;
    fault_counts.pNext = NULL;
    if ((vr = VK_CALL(vkGetDeviceFaultInfoEXT(device->vk_device, &fault_counts, NULL)) < 0))
    {
        ERR("Failed to query device fault info, vr %d.\n", vr);
        return;
    }

    pthread_mutex_lock(&report_lock);
    if (reported)
    {
        pthread_mutex_unlock(&report_lock);
        return;
    }
    reported = true;

    memset(&fault_info, 0, sizeof(fault_info));
    fault_info.sType = VK_STRUCTURE_TYPE_DEVICE_FAULT_INFO_EXT;

    /* Don't have to explicitly check vendor binary feature,
     * implementations must return 0 size if not enabled. */
    fault_info.pAddressInfos = vkd3d_calloc(fault_counts.addressInfoCount, sizeof(*fault_info.pAddressInfos));
    fault_info.pVendorBinaryData = vkd3d_malloc(fault_counts.vendorBinarySize);
    fault_info.pVendorInfos = vkd3d_calloc(fault_counts.vendorInfoCount, sizeof(*fault_info.pVendorInfos));

    vr = VK_CALL(vkGetDeviceFaultInfoEXT(device->vk_device, &fault_counts, &fault_info));

    if (vr < 0)
    {
        ERR("Failed to query device fault info, vr %d.\n", vr);
    }
    else
    {
        static const char *address_type_to_str[] =
        {
            "N/A",
            "ReadInvalid",
            "WriteInvalid",
            "ExecuteInvalid",
            "UnknownPC",
            "InvalidPC",
            "FaultPC",
        };

        ERR("DEVICE_LOST received, reporting fault.\n");
        ERR("Desc: %s\n", fault_info.description);

        for (i = 0; i < fault_counts.addressInfoCount; i++)
        {
            const VkDeviceFaultAddressInfoEXT *addr = &fault_info.pAddressInfos[i];
            const char *type;

            if (addr->addressType < ARRAY_SIZE(address_type_to_str))
                type = address_type_to_str[addr->addressType];
            else
                type = "?";

            ERR("Address [%u]: %016"PRIx64" (granularity %"PRIx64"), type %s\n", i,
                    addr->reportedAddress, addr->addressPrecision, type);

            vkd3d_address_binding_tracker_check_va(&device->address_binding_tracker, addr->reportedAddress);
        }

        for (i = 0; i < fault_counts.vendorInfoCount; i++)
        {
            const VkDeviceFaultVendorInfoEXT *vend = &fault_info.pVendorInfos[i];
            ERR("Vendor [%u]: (code #%"PRIx64") (data #%"PRIx64") %s\n",
                    i, vend->vendorFaultCode, vend->vendorFaultData,
                    vend->description);
        }

        if (fault_counts.vendorBinarySize >= sizeof(VkDeviceFaultVendorBinaryHeaderVersionOneEXT))
        {
            const VkDeviceFaultVendorBinaryHeaderVersionOneEXT *header = fault_info.pVendorBinaryData;
            if (header->headerVersion == VK_DEVICE_FAULT_VENDOR_BINARY_HEADER_VERSION_ONE_EXT &&
                    header->headerSize <= fault_counts.vendorBinarySize)
            {
                const char *path = "vkd3d-proton.fault.bin";
                char cache_uuid[VK_UUID_SIZE * 2 + 1];
                FILE *file;

                ERR("Dumping vendor blob to \"%s\".\n", path);

                ERR("vendorID: #%x\n", header->vendorID);
                ERR("driverVersion: #%x\n", header->driverVersion);
                ERR("deviceID: #%x\n", header->deviceID);
                ERR("apiVersion: #%x\n", header->apiVersion);
                if (header->applicationNameOffset)
                {
                    ERR("applicationName: %s\n",
                            ((const char *)fault_info.pVendorBinaryData) + header->applicationNameOffset);
                    ERR("applicationVersion: #%x\n", header->applicationVersion);
                }

                if (header->engineNameOffset)
                {
                    ERR("engineName: %s\n", ((const char *)fault_info.pVendorBinaryData) + header->engineNameOffset);
                    ERR("engineVersion: #%x\n", header->engineVersion);
                }

                for (i = 0; i < VK_UUID_SIZE; i++)
                    sprintf(cache_uuid + i * 2, "%02x", header->pipelineCacheUUID[i]);

                ERR("pipelineCacheUUID: %s\n", cache_uuid);

                file = fopen(path, "wb");
                if (file)
                {
                    size_t write_size = fault_counts.vendorBinarySize - header->headerSize;
                    if (fwrite((const uint8_t *)fault_info.pVendorBinaryData + header->headerSize, 1,
                            write_size, file) != write_size)
                    {
                        ERR("Failed to write fault file.\n");
                    }
                    fclose(file);
                }
                else
                    ERR("Failed to open fault file for writing.\n");
            }
            else
                ERR("Binary header is not version one as expected.\n");
        }
    }

    pthread_mutex_unlock(&report_lock);
    vkd3d_free(fault_info.pAddressInfos);
    vkd3d_free(fault_info.pVendorBinaryData);
    vkd3d_free(fault_info.pVendorInfos);
}

void d3d12_device_mark_as_removed(struct d3d12_device *device, HRESULT reason,
        const char *message, ...)
{
    va_list args;

    va_start(args, message);
    WARN("Device %p is lost (reason %#x, \"%s\").\n",
            device, reason, vkd3d_dbg_vsprintf(message, args));
    va_end(args);

    vkd3d_atomic_uint32_store_explicit(&device->removed_reason, reason, vkd3d_memory_order_release);
}

VkPipeline d3d12_device_get_or_create_vertex_input_pipeline(struct d3d12_device *device,
        const struct vkd3d_vertex_input_pipeline_desc *desc)
{
    struct vkd3d_vertex_input_pipeline pipeline, *entry;

    memset(&pipeline, 0, sizeof(pipeline));

    rwlock_lock_read(&device->vertex_input_lock);
    entry = (void*)hash_map_find(&device->vertex_input_pipelines, desc);

    if (entry)
        pipeline.vk_pipeline = entry->vk_pipeline;

    rwlock_unlock_read(&device->vertex_input_lock);

    if (!pipeline.vk_pipeline)
    {
        rwlock_lock_write(&device->vertex_input_lock);
        pipeline.desc = *desc;

        entry = (void*)hash_map_insert(&device->vertex_input_pipelines, desc, &pipeline.entry);

        if (!entry->vk_pipeline)
            entry->vk_pipeline = vkd3d_vertex_input_pipeline_create(device, desc);

        pipeline.vk_pipeline = entry->vk_pipeline;
        rwlock_unlock_write(&device->vertex_input_lock);
    }

    return pipeline.vk_pipeline;
}

VkPipeline d3d12_device_get_or_create_fragment_output_pipeline(struct d3d12_device *device,
        const struct vkd3d_fragment_output_pipeline_desc *desc)
{
    struct vkd3d_fragment_output_pipeline pipeline, *entry;

    memset(&pipeline, 0, sizeof(pipeline));

    rwlock_lock_read(&device->fragment_output_lock);
    entry = (void*)hash_map_find(&device->fragment_output_pipelines, desc);

    if (entry)
        pipeline.vk_pipeline = entry->vk_pipeline;

    rwlock_unlock_read(&device->fragment_output_lock);

    if (!pipeline.vk_pipeline)
    {
        rwlock_lock_write(&device->fragment_output_lock);
        pipeline.desc = *desc;

        entry = (void*)hash_map_insert(&device->fragment_output_pipelines, desc, &pipeline.entry);

        if (!entry->vk_pipeline)
            entry->vk_pipeline = vkd3d_fragment_output_pipeline_create(device, desc);

        pipeline.vk_pipeline = entry->vk_pipeline;
        rwlock_unlock_write(&device->fragment_output_lock);
    }

    return pipeline.vk_pipeline;
}

IUnknown *vkd3d_get_device_parent(ID3D12Device *device)
{
    struct d3d12_device *d3d12_device = impl_from_ID3D12Device((d3d12_device_iface *)device);

    return d3d12_device->parent;
}

VkDevice vkd3d_get_vk_device(ID3D12Device *device)
{
    struct d3d12_device *d3d12_device = impl_from_ID3D12Device((d3d12_device_iface *)device);

    return d3d12_device->vk_device;
}

VkPhysicalDevice vkd3d_get_vk_physical_device(ID3D12Device *device)
{
    struct d3d12_device *d3d12_device = impl_from_ID3D12Device((d3d12_device_iface *)device);

    return d3d12_device->vk_physical_device;
}

struct vkd3d_instance *vkd3d_instance_from_device(ID3D12Device *device)
{
    struct d3d12_device *d3d12_device = impl_from_ID3D12Device((d3d12_device_iface *)device);

    return d3d12_device->vkd3d_instance;
}<|MERGE_RESOLUTION|>--- conflicted
+++ resolved
@@ -555,11 +555,7 @@
             VKD3D_CONFIG_FLAG_RECYCLE_COMMAND_POOLS, 0, VKD3D_STRING_COMPARE_EXACT },
     /* Serious Sam 4 (257420).
      * Invariant workarounds cause graphical glitches when rendering foliage on NV. */
-<<<<<<< HEAD
-    { "Sam4.exe", VKD3D_CONFIG_FLAG_FORCE_NO_INVARIANT_POSITION, 0, VKD3D_STRING_COMPARE_EXACT },
-=======
-    { VKD3D_STRING_COMPARE_EXACT, "Sam4.exe", VKD3D_CONFIG_FLAG_FORCE_NO_INVARIANT_POSITION | VKD3D_CONFIG_FLAG_SMALL_VRAM_REBAR, 0 },
->>>>>>> c97ec3ce
+    { "Sam4.exe", VKD3D_CONFIG_FLAG_FORCE_NO_INVARIANT_POSITION | VKD3D_CONFIG_FLAG_SMALL_VRAM_REBAR, 0, VKD3D_STRING_COMPARE_EXACT },
     /* Cyberpunk 2077 (1091500). */
     { "Cyberpunk2077.exe", VKD3D_CONFIG_FLAG_ALLOW_SBT_COLLECTION, 0, VKD3D_STRING_COMPARE_EXACT },
     /* Resident Evil: Village (1196590).
@@ -602,16 +598,11 @@
     { "Starfield.exe",
             VKD3D_CONFIG_FLAG_REQUIRES_COMPUTE_INDIRECT_TEMPLATES | VKD3D_CONFIG_FLAG_REJECT_PADDED_SMALL_RESOURCE_ALIGNMENT, 0, VKD3D_STRING_COMPARE_EXACT },
     /* Persona 3 Reload (2161700). Enables RT by default on Deck and does not run acceptably for a verified title. */
-<<<<<<< HEAD
     { "P3R.exe", 0, 0, VKD3D_STRING_COMPARE_EXACT, VKD3D_APPLICATION_FEATURE_NO_DEFAULT_DXR_ON_DECK },
-    { NULL, 0, 0, VKD3D_STRING_COMPARE_NEVER }
-=======
-    { VKD3D_STRING_COMPARE_EXACT, "P3R.exe", 0, 0, VKD3D_APPLICATION_FEATURE_NO_DEFAULT_DXR_ON_DECK },
     /* Unreal Engine catch-all. ReBAR is a massive uplift on RX 7600 for example in Wukong.
      * AMD windows drivers also seem to have some kind of general app-opt for UE titles. */
-    { VKD3D_STRING_COMPARE_ENDS_WITH, "-Win64-Shipping.exe", VKD3D_CONFIG_FLAG_SMALL_VRAM_REBAR, 0 },
-    { VKD3D_STRING_COMPARE_NEVER, NULL, 0, 0 }
->>>>>>> c97ec3ce
+    { "-Win64-Shipping.exe", VKD3D_CONFIG_FLAG_SMALL_VRAM_REBAR, 0, VKD3D_STRING_COMPARE_ENDS_WITH },
+    { NULL, 0, 0, VKD3D_STRING_COMPARE_NEVER }
 };
 
 struct vkd3d_shader_quirk_meta
