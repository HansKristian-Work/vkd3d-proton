/*
 * Copyright 2021 Hans-Kristian Arntzen for Valve Corporation
 *
 * This library is free software; you can redistribute it and/or
 * modify it under the terms of the GNU Lesser General Public
 * License as published by the Free Software Foundation; either
 * version 2.1 of the License, or (at your option) any later version.
 *
 * This library is distributed in the hope that it will be useful,
 * but WITHOUT ANY WARRANTY; without even the implied warranty of
 * MERCHANTABILITY or FITNESS FOR A PARTICULAR PURPOSE.  See the GNU
 * Lesser General Public License for more details.
 *
 * You should have received a copy of the GNU Lesser General Public
 * License along with this library; if not, write to the Free Software
 * Foundation, Inc., 51 Franklin St, Fifth Floor, Boston, MA 02110-1301, USA
 */

#define VKD3D_DBG_CHANNEL VKD3D_DBG_CHANNEL_API
#include "vkd3d_private.h"

#define RT_TRACE TRACE

static VkBuildAccelerationStructureFlagsKHR d3d12_build_flags_to_vk(
        D3D12_RAYTRACING_ACCELERATION_STRUCTURE_BUILD_FLAGS flags)
{
    VkBuildAccelerationStructureFlagsKHR vk_flags = 0;

    if (flags & D3D12_RAYTRACING_ACCELERATION_STRUCTURE_BUILD_FLAG_ALLOW_COMPACTION)
        vk_flags |= VK_BUILD_ACCELERATION_STRUCTURE_ALLOW_COMPACTION_BIT_KHR;
    if (flags & D3D12_RAYTRACING_ACCELERATION_STRUCTURE_BUILD_FLAG_ALLOW_UPDATE)
        vk_flags |= VK_BUILD_ACCELERATION_STRUCTURE_ALLOW_UPDATE_BIT_KHR;
    if (flags & D3D12_RAYTRACING_ACCELERATION_STRUCTURE_BUILD_FLAG_MINIMIZE_MEMORY)
        vk_flags |= VK_BUILD_ACCELERATION_STRUCTURE_LOW_MEMORY_BIT_KHR;
    if (flags & D3D12_RAYTRACING_ACCELERATION_STRUCTURE_BUILD_FLAG_PREFER_FAST_BUILD)
        vk_flags |= VK_BUILD_ACCELERATION_STRUCTURE_PREFER_FAST_BUILD_BIT_KHR;
    if (flags & D3D12_RAYTRACING_ACCELERATION_STRUCTURE_BUILD_FLAG_PREFER_FAST_TRACE)
        vk_flags |= VK_BUILD_ACCELERATION_STRUCTURE_PREFER_FAST_TRACE_BIT_KHR;

    return vk_flags;
}

static VkGeometryFlagsKHR d3d12_geometry_flags_to_vk(D3D12_RAYTRACING_GEOMETRY_FLAGS flags)
{
    VkGeometryFlagsKHR vk_flags = 0;

    if (flags & D3D12_RAYTRACING_GEOMETRY_FLAG_OPAQUE)
        vk_flags |= VK_GEOMETRY_OPAQUE_BIT_KHR;
    if (flags & D3D12_RAYTRACING_GEOMETRY_FLAG_NO_DUPLICATE_ANYHIT_INVOCATION)
        vk_flags |= VK_GEOMETRY_NO_DUPLICATE_ANY_HIT_INVOCATION_BIT_KHR;

    return vk_flags;
}

uint32_t vkd3d_acceleration_structure_get_geometry_count(
        const D3D12_BUILD_RAYTRACING_ACCELERATION_STRUCTURE_INPUTS *desc)
{
    if (desc->Type == D3D12_RAYTRACING_ACCELERATION_STRUCTURE_TYPE_TOP_LEVEL)
        return 1;
    else
        return desc->NumDescs;
}

bool vkd3d_acceleration_structure_convert_inputs(const struct d3d12_device *device,
        const D3D12_BUILD_RAYTRACING_ACCELERATION_STRUCTURE_INPUTS *desc,
        VkAccelerationStructureBuildGeometryInfoKHR *build_info,
        VkAccelerationStructureGeometryKHR *geometry_infos,
        VkAccelerationStructureBuildRangeInfoKHR *range_infos,
        uint32_t *primitive_counts)
{
    VkAccelerationStructureGeometryTrianglesDataKHR *triangles;
    VkAccelerationStructureGeometryAabbsDataKHR *aabbs;
    const D3D12_RAYTRACING_GEOMETRY_DESC *geom_desc;
    bool have_triangles, have_aabbs;
    uint32_t primitive_count;
    unsigned int i;

    RT_TRACE("Converting inputs.\n");
    RT_TRACE("=====================\n");

    memset(build_info, 0, sizeof(*build_info));
    build_info->sType = VK_STRUCTURE_TYPE_ACCELERATION_STRUCTURE_BUILD_GEOMETRY_INFO_KHR;

    if (desc->Type == D3D12_RAYTRACING_ACCELERATION_STRUCTURE_TYPE_TOP_LEVEL)
    {
        build_info->type = VK_ACCELERATION_STRUCTURE_TYPE_TOP_LEVEL_KHR;
        RT_TRACE("Top level build.\n");
    }
    else
    {
        build_info->type = VK_ACCELERATION_STRUCTURE_TYPE_BOTTOM_LEVEL_KHR;
        RT_TRACE("Bottom level build.\n");
    }

    build_info->flags = d3d12_build_flags_to_vk(desc->Flags);

    if (desc->Flags & D3D12_RAYTRACING_ACCELERATION_STRUCTURE_BUILD_FLAG_PERFORM_UPDATE)
    {
        RT_TRACE("BUILD_FLAG_PERFORM_UPDATE.\n");
        build_info->mode = VK_BUILD_ACCELERATION_STRUCTURE_MODE_UPDATE_KHR;
    }
    else
        build_info->mode = VK_BUILD_ACCELERATION_STRUCTURE_MODE_BUILD_KHR;

    if (desc->Type == D3D12_RAYTRACING_ACCELERATION_STRUCTURE_TYPE_TOP_LEVEL)
    {
        memset(geometry_infos, 0, sizeof(*geometry_infos));
        geometry_infos[0].sType = VK_STRUCTURE_TYPE_ACCELERATION_STRUCTURE_GEOMETRY_KHR;
        geometry_infos[0].geometryType = VK_GEOMETRY_TYPE_INSTANCES_KHR;
        geometry_infos[0].geometry.instances.sType =
                VK_STRUCTURE_TYPE_ACCELERATION_STRUCTURE_GEOMETRY_INSTANCES_DATA_KHR;
        geometry_infos[0].geometry.instances.arrayOfPointers =
                desc->DescsLayout == D3D12_ELEMENTS_LAYOUT_ARRAY_OF_POINTERS ? VK_TRUE : VK_FALSE;
        geometry_infos[0].geometry.instances.data.deviceAddress = desc->InstanceDescs;

        if (primitive_counts)
            primitive_counts[0] = desc->NumDescs;

        if (range_infos)
        {
            range_infos[0].primitiveCount = desc->NumDescs;
            range_infos[0].firstVertex = 0;
            range_infos[0].primitiveOffset = 0;
            range_infos[0].transformOffset = 0;
        }

        build_info->geometryCount = 1;
        RT_TRACE("  ArrayOfPointers: %u.\n",
                desc->DescsLayout == D3D12_ELEMENTS_LAYOUT_ARRAY_OF_POINTERS ? 1 : 0);
        RT_TRACE("  NumDescs: %u.\n", desc->NumDescs);
    }
    else
    {
        have_triangles = false;
        have_aabbs = false;

        memset(geometry_infos, 0, sizeof(*geometry_infos) * desc->NumDescs);

        if (primitive_counts)
            memset(primitive_counts, 0, sizeof(*primitive_counts) * desc->NumDescs);

        build_info->geometryCount = desc->NumDescs;

        for (i = 0; i < desc->NumDescs; i++)
        {
            geometry_infos[i].sType = VK_STRUCTURE_TYPE_ACCELERATION_STRUCTURE_GEOMETRY_KHR;
            RT_TRACE(" Geom %u:\n", i);

            if (desc->DescsLayout == D3D12_ELEMENTS_LAYOUT_ARRAY_OF_POINTERS)
            {
                geom_desc = desc->ppGeometryDescs[i];
                RT_TRACE("  ArrayOfPointers\n");
            }
            else
            {
                geom_desc = &desc->pGeometryDescs[i];
                RT_TRACE("  PointerToArray\n");
            }

            geometry_infos[i].flags = d3d12_geometry_flags_to_vk(geom_desc->Flags);
            RT_TRACE("  Flags = #%x\n", geom_desc->Flags);

            switch (geom_desc->Type)
            {
                case D3D12_RAYTRACING_GEOMETRY_TYPE_TRIANGLES:
                    /* Runtime validates this. */
                    if (have_aabbs)
                    {
                        ERR("Cannot mix and match geometry types in a BLAS.\n");
                        return false;
                    }
                    have_triangles = true;

                    geometry_infos[i].geometryType = VK_GEOMETRY_TYPE_TRIANGLES_KHR;
                    triangles = &geometry_infos[i].geometry.triangles;
                    triangles->sType = VK_STRUCTURE_TYPE_ACCELERATION_STRUCTURE_GEOMETRY_TRIANGLES_DATA_KHR;
                    triangles->indexData.deviceAddress = geom_desc->Triangles.IndexBuffer;
                    if (geom_desc->Triangles.IndexFormat != DXGI_FORMAT_UNKNOWN)
                    {
                        if (!geom_desc->Triangles.IndexBuffer)
                            WARN("Application is using IndexBuffer = 0 and IndexFormat != UNKNOWN. Likely application bug.\n");

                        triangles->indexType =
                                geom_desc->Triangles.IndexFormat == DXGI_FORMAT_R16_UINT ?
                                        VK_INDEX_TYPE_UINT16 : VK_INDEX_TYPE_UINT32;
                        primitive_count = geom_desc->Triangles.IndexCount / 3;
                        RT_TRACE("  Indexed : Index count = %u (%u bits)\n",
                                geom_desc->Triangles.IndexCount,
                                triangles->indexType == VK_INDEX_TYPE_UINT16 ? 16 : 32);
                        RT_TRACE("  Vertex count: %u\n", geom_desc->Triangles.VertexCount);
                        RT_TRACE("  IBO VA: %"PRIx64".\n", geom_desc->Triangles.IndexBuffer);
                    }
                    else
                    {
                        primitive_count = geom_desc->Triangles.VertexCount / 3;
                        triangles->indexType = VK_INDEX_TYPE_NONE_KHR;
                        RT_TRACE("  Triangle list : Vertex count: %u\n", geom_desc->Triangles.VertexCount);
                    }

                    triangles->maxVertex = max(1, geom_desc->Triangles.VertexCount) - 1;
                    triangles->vertexStride = geom_desc->Triangles.VertexBuffer.StrideInBytes;
                    triangles->vertexFormat = vkd3d_internal_get_vk_format(device, geom_desc->Triangles.VertexFormat);
                    triangles->vertexData.deviceAddress = geom_desc->Triangles.VertexBuffer.StartAddress;
                    triangles->transformData.deviceAddress = geom_desc->Triangles.Transform3x4;

                    RT_TRACE("  Transform3x4: %s\n", geom_desc->Triangles.Transform3x4 ? "on" : "off");
                    RT_TRACE("  Vertex format: %s\n", debug_dxgi_format(geom_desc->Triangles.VertexFormat));
                    RT_TRACE("  VBO VA: %"PRIx64"\n", geom_desc->Triangles.VertexBuffer.StartAddress);
                    RT_TRACE("  Vertex stride: %"PRIu64" bytes\n", geom_desc->Triangles.VertexBuffer.StrideInBytes);
                    break;

                case D3D12_RAYTRACING_GEOMETRY_TYPE_PROCEDURAL_PRIMITIVE_AABBS:
                    /* Runtime validates this. */
                    if (have_triangles)
                    {
                        ERR("Cannot mix and match geometry types in a BLAS.\n");
                        return false;
                    }
                    have_aabbs = true;

                    geometry_infos[i].geometryType = VK_GEOMETRY_TYPE_AABBS_KHR;
                    aabbs = &geometry_infos[i].geometry.aabbs;
                    aabbs->sType = VK_STRUCTURE_TYPE_ACCELERATION_STRUCTURE_GEOMETRY_AABBS_DATA_KHR;
                    aabbs->stride = geom_desc->AABBs.AABBs.StrideInBytes;
                    aabbs->data.deviceAddress = geom_desc->AABBs.AABBs.StartAddress;
                    primitive_count = geom_desc->AABBs.AABBCount;
                    RT_TRACE("  AABB stride: %"PRIu64" bytes\n", geom_desc->AABBs.AABBs.StrideInBytes);
                    break;

                default:
                    FIXME("Unsupported geometry type %u.\n", geom_desc->Type);
                    return false;
            }

            if (primitive_counts)
                primitive_counts[i] = primitive_count;

            if (range_infos)
            {
                range_infos[i].primitiveCount = primitive_count;
                range_infos[i].firstVertex = 0;
                range_infos[i].primitiveOffset = 0;
                range_infos[i].transformOffset = 0;
            }

            RT_TRACE("  Primitive count %u.\n", primitive_count);
        }
    }

    RT_TRACE("=====================\n");
    return true;
}

static void vkd3d_acceleration_structure_end_barrier(struct d3d12_command_list *list)
{
    /* We resolve the query in TRANSFER, but DXR expects UNORDERED_ACCESS. */
    const struct vkd3d_vk_device_procs *vk_procs = &list->device->vk_procs;
    VkDependencyInfo dep_info;
    VkMemoryBarrier2 barrier;

    memset(&barrier, 0, sizeof(barrier));
    barrier.sType = VK_STRUCTURE_TYPE_MEMORY_BARRIER_2;
    barrier.srcStageMask = VK_PIPELINE_STAGE_2_COPY_BIT;
    barrier.srcAccessMask = VK_ACCESS_2_TRANSFER_WRITE_BIT;
    barrier.dstStageMask = VK_PIPELINE_STAGE_2_ALL_COMMANDS_BIT;

    memset(&dep_info, 0, sizeof(dep_info));
    dep_info.sType = VK_STRUCTURE_TYPE_DEPENDENCY_INFO;
    dep_info.memoryBarrierCount = 1;
    dep_info.pMemoryBarriers = &barrier;

    VK_CALL(vkCmdPipelineBarrier2(list->cmd.vk_command_buffer, &dep_info));
    d3d12_command_list_debug_mark_barrier(list, &dep_info);
}

static void vkd3d_acceleration_structure_write_postbuild_info(
        struct d3d12_command_list *list,
        const D3D12_RAYTRACING_ACCELERATION_STRUCTURE_POSTBUILD_INFO_DESC *desc,
        VkDeviceSize desc_offset,
        VkAccelerationStructureKHR vk_acceleration_structure)
{
    const struct vkd3d_vk_device_procs *vk_procs = &list->device->vk_procs;
    const struct vkd3d_unique_resource *resource;
    VkQueryPool vk_query_pool;
    VkQueryType vk_query_type;
    uint32_t vk_query_index;
    VkDeviceSize stride;
    uint32_t type_index;
    VkBuffer vk_buffer;
    uint32_t offset;

    resource = vkd3d_va_map_deref(&list->device->memory_allocator.va_map, desc->DestBuffer);
    if (!resource)
    {
        ERR("Invalid resource.\n");
        return;
    }

    vk_buffer = resource->vk_buffer;
    offset = desc->DestBuffer - resource->va;
    offset += desc_offset;

    if (desc->InfoType == D3D12_RAYTRACING_ACCELERATION_STRUCTURE_POSTBUILD_INFO_COMPACTED_SIZE)
    {
        vk_query_type = VK_QUERY_TYPE_ACCELERATION_STRUCTURE_COMPACTED_SIZE_KHR;
        type_index = VKD3D_QUERY_TYPE_INDEX_RT_COMPACTED_SIZE;
        stride = sizeof(uint64_t);
    }
    else if (desc->InfoType == D3D12_RAYTRACING_ACCELERATION_STRUCTURE_POSTBUILD_INFO_CURRENT_SIZE &&
            list->device->device_info.ray_tracing_maintenance1_features.rayTracingMaintenance1)
    {
        vk_query_type = VK_QUERY_TYPE_ACCELERATION_STRUCTURE_SIZE_KHR;
        type_index = VKD3D_QUERY_TYPE_INDEX_RT_CURRENT_SIZE;
        stride = sizeof(uint64_t);
    }
    else if (desc->InfoType == D3D12_RAYTRACING_ACCELERATION_STRUCTURE_POSTBUILD_INFO_SERIALIZATION)
    {
        vk_query_type = VK_QUERY_TYPE_ACCELERATION_STRUCTURE_SERIALIZATION_SIZE_KHR;
        type_index = VKD3D_QUERY_TYPE_INDEX_RT_SERIALIZE_SIZE;
        stride = sizeof(uint64_t);
    }
    else
    {
        FIXME("Unsupported InfoType %u.\n", desc->InfoType);
        /* TODO: CURRENT_SIZE is something we cannot query in Vulkan, so
         * we'll need to keep around a buffer to handle this.
         * For now, just clear to 0. */
        VK_CALL(vkCmdFillBuffer(list->cmd.vk_command_buffer, vk_buffer, offset,
                sizeof(uint64_t), 0));
        d3d12_command_list_debug_mark_execution(list, VK_PIPELINE_STAGE_2_ALL_TRANSFER_BIT);
        return;
    }

    if (!d3d12_command_allocator_allocate_query_from_type_index(list->allocator,
            type_index, &vk_query_pool, &vk_query_index))
    {
        ERR("Failed to allocate query.\n");
        return;
    }

    d3d12_command_list_reset_query(list, vk_query_pool, vk_query_index);

    VK_CALL(vkCmdWriteAccelerationStructuresPropertiesKHR(list->cmd.vk_command_buffer,
            1, &vk_acceleration_structure, vk_query_type, vk_query_pool, vk_query_index));
    VK_CALL(vkCmdCopyQueryPoolResults(list->cmd.vk_command_buffer,
            vk_query_pool, vk_query_index, 1,
            vk_buffer, offset, stride,
            VK_QUERY_RESULT_64_BIT | VK_QUERY_RESULT_WAIT_BIT));
    d3d12_command_list_debug_mark_execution(list, VK_PIPELINE_STAGE_2_ALL_TRANSFER_BIT);

    if (desc->InfoType == D3D12_RAYTRACING_ACCELERATION_STRUCTURE_POSTBUILD_INFO_SERIALIZATION)
    {
        if (list->device->device_info.ray_tracing_maintenance1_features.rayTracingMaintenance1)
        {
            type_index = VKD3D_QUERY_TYPE_INDEX_RT_SERIALIZE_SIZE_BOTTOM_LEVEL_POINTERS;
            if (!d3d12_command_allocator_allocate_query_from_type_index(list->allocator,
                    type_index, &vk_query_pool, &vk_query_index))
            {
                ERR("Failed to allocate query.\n");
                return;
            }

            d3d12_command_list_reset_query(list, vk_query_pool, vk_query_index);

            VK_CALL(vkCmdWriteAccelerationStructuresPropertiesKHR(list->cmd.vk_command_buffer,
                    1, &vk_acceleration_structure, VK_QUERY_TYPE_ACCELERATION_STRUCTURE_SERIALIZATION_BOTTOM_LEVEL_POINTERS_KHR,
                    vk_query_pool, vk_query_index));
            VK_CALL(vkCmdCopyQueryPoolResults(list->cmd.vk_command_buffer,
                    vk_query_pool, vk_query_index, 1,
                    vk_buffer, offset + sizeof(uint64_t), stride,
                    VK_QUERY_RESULT_64_BIT | VK_QUERY_RESULT_WAIT_BIT));
            d3d12_command_list_debug_mark_execution(list, VK_PIPELINE_STAGE_2_ALL_TRANSFER_BIT);
        }
        else
        {
            FIXME("NumBottomLevelPointers will always return 0.\n");
            VK_CALL(vkCmdFillBuffer(list->cmd.vk_command_buffer, vk_buffer, offset + sizeof(uint64_t),
                    sizeof(uint64_t), 0));
            d3d12_command_list_debug_mark_execution(list, VK_PIPELINE_STAGE_2_ALL_TRANSFER_BIT);
        }
    }
}

void vkd3d_acceleration_structure_emit_postbuild_info(
        struct d3d12_command_list *list,
        const D3D12_RAYTRACING_ACCELERATION_STRUCTURE_POSTBUILD_INFO_DESC *desc,
        uint32_t count,
        const D3D12_GPU_VIRTUAL_ADDRESS *addresses)
{
    const struct vkd3d_vk_device_procs *vk_procs = &list->device->vk_procs;
    VkAccelerationStructureKHR vk_acceleration_structure;
    VkDependencyInfo dep_info;
    VkMemoryBarrier2 barrier;
    VkDeviceSize stride;
    uint32_t i;

    /* We resolve the query in TRANSFER, but DXR expects UNORDERED_ACCESS. */
    memset(&barrier, 0, sizeof(barrier));
    barrier.sType = VK_STRUCTURE_TYPE_MEMORY_BARRIER_2;
    barrier.srcStageMask = VK_PIPELINE_STAGE_2_ALL_COMMANDS_BIT;
    barrier.dstStageMask = VK_PIPELINE_STAGE_2_COPY_BIT;
    barrier.dstAccessMask = VK_ACCESS_2_TRANSFER_WRITE_BIT;

    memset(&dep_info, 0, sizeof(dep_info));
    dep_info.sType = VK_STRUCTURE_TYPE_DEPENDENCY_INFO;
    dep_info.memoryBarrierCount = 1;
    dep_info.pMemoryBarriers = &barrier;

    VK_CALL(vkCmdPipelineBarrier2(list->cmd.vk_command_buffer, &dep_info));
    d3d12_command_list_debug_mark_barrier(list, &dep_info);

    stride = desc->InfoType == D3D12_RAYTRACING_ACCELERATION_STRUCTURE_POSTBUILD_INFO_SERIALIZATION ?
            2 * sizeof(uint64_t) : sizeof(uint64_t);

    for (i = 0; i < count; i++)
    {
        vk_acceleration_structure = vkd3d_va_map_place_acceleration_structure(
                &list->device->memory_allocator.va_map, list->device, addresses[i]);
        if (vk_acceleration_structure)
            vkd3d_acceleration_structure_write_postbuild_info(list, desc, i * stride, vk_acceleration_structure);
        else
            ERR("Failed to query acceleration structure for VA 0x%"PRIx64".\n", addresses[i]);
    }

    vkd3d_acceleration_structure_end_barrier(list);
}

void vkd3d_acceleration_structure_emit_immediate_postbuild_info(
        struct d3d12_command_list *list, uint32_t count,
        const D3D12_RAYTRACING_ACCELERATION_STRUCTURE_POSTBUILD_INFO_DESC *desc,
        VkAccelerationStructureKHR vk_acceleration_structure)
{
    /* In D3D12 we are supposed to be able to emit without an explicit barrier,
     * but we need to emit them for Vulkan. */

    const struct vkd3d_vk_device_procs *vk_procs = &list->device->vk_procs;
    VkDependencyInfo dep_info;
    VkMemoryBarrier2 barrier;
    uint32_t i;

    memset(&barrier, 0, sizeof(barrier));
    barrier.sType = VK_STRUCTURE_TYPE_MEMORY_BARRIER_2;
    barrier.srcStageMask = VK_PIPELINE_STAGE_2_ALL_COMMANDS_BIT;
    barrier.srcAccessMask = VK_ACCESS_2_ACCELERATION_STRUCTURE_WRITE_BIT_KHR;
    /* The query accesses STRUCTURE_READ_BIT in BUILD_BIT stage. */
    barrier.dstStageMask = VK_PIPELINE_STAGE_2_ACCELERATION_STRUCTURE_BUILD_BIT_KHR | VK_PIPELINE_STAGE_2_COPY_BIT;
    barrier.dstAccessMask = VK_ACCESS_2_ACCELERATION_STRUCTURE_READ_BIT_KHR | VK_ACCESS_2_TRANSFER_WRITE_BIT;

    /* Writing to the result buffer is supposed to happen in UNORDERED_ACCESS on DXR for
     * some bizarre reason, so we have to satisfy a transfer barrier.
     * Have to basically do a full stall to make this work ... */
    memset(&dep_info, 0, sizeof(dep_info));
    dep_info.sType = VK_STRUCTURE_TYPE_DEPENDENCY_INFO;
    dep_info.memoryBarrierCount = 1;
    dep_info.pMemoryBarriers = &barrier;

    VK_CALL(vkCmdPipelineBarrier2(list->cmd.vk_command_buffer, &dep_info));
    d3d12_command_list_debug_mark_barrier(list, &dep_info);

    /* Could optimize a bit by batching more aggressively, but no idea if it's going to help in practice. */
    for (i = 0; i < count; i++)
        vkd3d_acceleration_structure_write_postbuild_info(list, &desc[i], 0, vk_acceleration_structure);

    vkd3d_acceleration_structure_end_barrier(list);
}

static bool convert_copy_mode(
        D3D12_RAYTRACING_ACCELERATION_STRUCTURE_COPY_MODE mode,
        VkCopyAccelerationStructureModeKHR *vk_mode)
{
    switch (mode)
    {
        case D3D12_RAYTRACING_ACCELERATION_STRUCTURE_COPY_MODE_CLONE:
            *vk_mode = VK_COPY_ACCELERATION_STRUCTURE_MODE_CLONE_KHR;
            return true;
        case D3D12_RAYTRACING_ACCELERATION_STRUCTURE_COPY_MODE_COMPACT:
            *vk_mode = VK_COPY_ACCELERATION_STRUCTURE_MODE_COMPACT_KHR;
            return true;
        default:
            FIXME("Unsupported RTAS copy mode #%x.\n", mode);
            return false;
    }
}

void vkd3d_acceleration_structure_copy(
        struct d3d12_command_list *list,
        D3D12_GPU_VIRTUAL_ADDRESS dst, D3D12_GPU_VIRTUAL_ADDRESS src,
        D3D12_RAYTRACING_ACCELERATION_STRUCTURE_COPY_MODE mode)
{
    const struct vkd3d_vk_device_procs *vk_procs = &list->device->vk_procs;
    VkAccelerationStructureKHR dst_as, src_as;
    VkCopyAccelerationStructureInfoKHR info;

    dst_as = vkd3d_va_map_place_acceleration_structure(&list->device->memory_allocator.va_map, list->device, dst);
    if (dst_as == VK_NULL_HANDLE)
    {
        ERR("Invalid dst address #%"PRIx64" for RTAS copy.\n", dst);
        return;
    }

    src_as = vkd3d_va_map_place_acceleration_structure(&list->device->memory_allocator.va_map, list->device, src);
    if (src_as == VK_NULL_HANDLE)
    {
        ERR("Invalid src address #%"PRIx64" for RTAS copy.\n", src);
        return;
    }

    info.sType = VK_STRUCTURE_TYPE_COPY_ACCELERATION_STRUCTURE_INFO_KHR;
    info.pNext = NULL;
    info.dst = dst_as;
    info.src = src_as;
    if (convert_copy_mode(mode, &info.mode))
    {
        VK_CALL(vkCmdCopyAccelerationStructureKHR(list->cmd.vk_command_buffer, &info));
<<<<<<< HEAD
}

struct vkd3d_empty_rtas_build_info
{
    VkAccelerationStructureBuildGeometryInfoKHR build_info;
    VkAccelerationStructureBuildSizesInfoKHR size_info;
    VkAccelerationStructureGeometryKHR geom;
};

static void vkd3d_setup_empty_rtas_build(
        struct d3d12_device *device,
        struct vkd3d_empty_rtas_build_info *info)
{
    const struct vkd3d_vk_device_procs *vk_procs = &device->vk_procs;
    uint32_t count = 0;

    /* Build an empty RTAS. */
    memset(info, 0, sizeof(*info));
    info->build_info.sType = VK_STRUCTURE_TYPE_ACCELERATION_STRUCTURE_BUILD_GEOMETRY_INFO_KHR;
    info->size_info.sType = VK_STRUCTURE_TYPE_ACCELERATION_STRUCTURE_BUILD_SIZES_INFO_KHR;
    info->geom.sType = VK_STRUCTURE_TYPE_ACCELERATION_STRUCTURE_GEOMETRY_KHR;
    info->geom.geometry.instances.sType = VK_STRUCTURE_TYPE_ACCELERATION_STRUCTURE_GEOMETRY_INSTANCES_DATA_KHR;
    info->build_info.mode = VK_BUILD_ACCELERATION_STRUCTURE_MODE_BUILD_KHR;
    info->build_info.type = VK_ACCELERATION_STRUCTURE_TYPE_TOP_LEVEL_KHR;
    info->build_info.geometryCount = 1;
    info->build_info.pGeometries = &info->geom;
    info->geom.geometryType = VK_GEOMETRY_TYPE_INSTANCES_KHR;

    VK_CALL(vkGetAccelerationStructureBuildSizesKHR(device->vk_device,
            VK_ACCELERATION_STRUCTURE_BUILD_TYPE_DEVICE_KHR,
            &info->build_info, &count, &info->size_info));
}

void vkd3d_build_null_rtas_va(struct d3d12_device *device, VkCommandBuffer vk_cmd_buffer)
{
    const struct vkd3d_vk_device_procs *vk_procs = &device->vk_procs;
    const VkAccelerationStructureBuildRangeInfoKHR *ptr_range;
    VkAccelerationStructureBuildRangeInfoKHR range;
    struct vkd3d_empty_rtas_build_info info;

    memset(&range, 0, sizeof(range));
    vkd3d_setup_empty_rtas_build(device, &info);

    info.build_info.scratchData.deviceAddress =
            vkd3d_get_buffer_device_address(device, device->null_rtas_allocation.buffer) +
                    align64(info.size_info.accelerationStructureSize,
                            device->device_info.acceleration_structure_properties.minAccelerationStructureScratchOffsetAlignment);
    info.build_info.dstAccelerationStructure = device->null_rtas_allocation.rtas;

    ptr_range = &range;
    memset(&range, 0, sizeof(range));
    VK_CALL(vkCmdBuildAccelerationStructuresKHR(vk_cmd_buffer, 1, &info.build_info, &ptr_range));
}

D3D12_GPU_VIRTUAL_ADDRESS vkd3d_get_null_rtas_va(struct d3d12_device *device)
{
    const struct vkd3d_vk_device_procs *vk_procs = &device->vk_procs;
    VkAccelerationStructureDeviceAddressInfoKHR get_addr;
    VkAccelerationStructureCreateInfoKHR rtas_info;
    struct vkd3d_allocate_memory_info alloc_info;
    struct vkd3d_empty_rtas_build_info info;
    VkDeviceAddress va;
    VkDeviceSize size;

    va = vkd3d_atomic_uint64_load_explicit(&device->null_rtas_allocation.va, vkd3d_memory_order_acquire);

    if (va || !d3d12_device_supports_ray_tracing_tier_1_0(device))
        goto end;

    /* Spinlock is weird here, but it avoids lots of ugly init code
     * and we only expect to hit this path once. */
    spinlock_acquire(&device->null_rtas_allocation.lock);

    if ((va = device->null_rtas_allocation.va))
        goto end_unlock;

    vkd3d_setup_empty_rtas_build(device, &info);

    memset(&alloc_info, 0, sizeof(alloc_info));

    size = info.size_info.accelerationStructureSize;
    size = align64(size, device->device_info.acceleration_structure_properties.minAccelerationStructureScratchOffsetAlignment);
    size += info.size_info.buildScratchSize;

    if (FAILED(vkd3d_create_buffer_explicit_usage(device,
            VK_BUFFER_USAGE_ACCELERATION_STRUCTURE_STORAGE_BIT_KHR | VK_BUFFER_USAGE_STORAGE_BUFFER_BIT |
            VK_BUFFER_USAGE_SHADER_DEVICE_ADDRESS_BIT,
            size, "null-rtas", &device->null_rtas_allocation.buffer)))
    {
        ERR("Failed to create null RTAS VkBuffer.\n");
        goto end_unlock;
    }

    if (FAILED(vkd3d_allocate_internal_buffer_memory(device, device->null_rtas_allocation.buffer,
            VK_MEMORY_PROPERTY_DEVICE_LOCAL_BIT, &device->null_rtas_allocation.alloc)))
    {
        ERR("Failed to allocate empty RTAS memory.\n");
        goto end_unlock;
    }

    memset(&rtas_info, 0, sizeof(rtas_info));
    rtas_info.sType = VK_STRUCTURE_TYPE_ACCELERATION_STRUCTURE_CREATE_INFO_KHR;
    rtas_info.buffer = device->null_rtas_allocation.buffer;
    rtas_info.type = VK_ACCELERATION_STRUCTURE_TYPE_TOP_LEVEL_KHR;
    rtas_info.size = info.size_info.accelerationStructureSize;
    if (VK_CALL(vkCreateAccelerationStructureKHR(device->vk_device, &rtas_info, NULL, &device->null_rtas_allocation.rtas)) != VK_SUCCESS)
    {
        ERR("Failed to create RTAS.\n");
        goto end_unlock;
    }

    memset(&get_addr, 0, sizeof(get_addr));
    get_addr.sType = VK_STRUCTURE_TYPE_ACCELERATION_STRUCTURE_DEVICE_ADDRESS_INFO_KHR;
    get_addr.accelerationStructure = device->null_rtas_allocation.rtas;
    va = VK_CALL(vkGetAccelerationStructureDeviceAddressKHR(device->vk_device, &get_addr));

    /* Make sure that we flush any write to the memory init system before we broadcast the VA
     * since a different thread could read the VA and submit work to GPU before we do the init work. */
    vkd3d_memory_transfer_queue_build_empty_rtas(&device->memory_transfers);
    vkd3d_atomic_uint64_store_explicit(&device->null_rtas_allocation.va, va, vkd3d_memory_order_release);

end_unlock:
    spinlock_release(&device->null_rtas_allocation.lock);

end:
    return va;
}
=======
        d3d12_command_list_debug_mark_execution(list, VK_PIPELINE_STAGE_2_ALL_TRANSFER_BIT);
    }
}
>>>>>>> 2f4278ae
<|MERGE_RESOLUTION|>--- conflicted
+++ resolved
@@ -512,7 +512,8 @@
     if (convert_copy_mode(mode, &info.mode))
     {
         VK_CALL(vkCmdCopyAccelerationStructureKHR(list->cmd.vk_command_buffer, &info));
-<<<<<<< HEAD
+        d3d12_command_list_debug_mark_execution(list, VK_PIPELINE_STAGE_2_ALL_TRANSFER_BIT);
+    }
 }
 
 struct vkd3d_empty_rtas_build_info
@@ -640,8 +641,3 @@
 end:
     return va;
 }
-=======
-        d3d12_command_list_debug_mark_execution(list, VK_PIPELINE_STAGE_2_ALL_TRANSFER_BIT);
-    }
-}
->>>>>>> 2f4278ae
